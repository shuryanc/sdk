--- conflicted
+++ resolved
@@ -1069,11 +1069,7 @@
 class MegaSyncPrivate : public MegaSync
 {
 public:
-<<<<<<< HEAD
-    MegaSyncPrivate(const char *path, const char *name, handle nodehandle, int tag, SyncType type);
-=======
     MegaSyncPrivate(const char *path, const char *name, handle nodehandle, SyncConfig::Type type);
->>>>>>> 43fb3833
     MegaSyncPrivate(const SyncConfig& config, Sync*);
     MegaSyncPrivate(MegaSyncPrivate *sync);
 
@@ -2408,7 +2404,7 @@
         //Sync
         int syncPathState(string *path);
         MegaNode *getSyncedNode(const LocalPath& path);
-        void syncFolder(const char *localFolder, const char *name, MegaHandle megaHandle, SyncType type, MegaRegExp *regExp = NULL, MegaRequestListener* listener = NULL);
+        void syncFolder(const char *localFolder, const char *name, MegaHandle megaHandle, SyncConfig::Type type, MegaRegExp *regExp = NULL, MegaRequestListener* listener = NULL);
         void syncFolder(const char *localFolder, const char *name, MegaNode *megaFolder, MegaRegExp *regExp = NULL, MegaRequestListener* listener = NULL);
         void copySyncDataToCache(const char *localFolder, const char *name, MegaHandle megaHandle, const char *remotePath,
                                           long long localfp, bool enabled, bool temporaryDisabled, MegaRequestListener *listener = NULL);
