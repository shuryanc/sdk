--- conflicted
+++ resolved
@@ -1582,14 +1582,12 @@
     // -1: expired, 0: inactive (no business subscription), 1: active, 2: grace-period
     BizStatus mBizStatus;
 
-<<<<<<< HEAD
+    // list of handles of the Master business account/s
+    std::set<handle> mBizMasters;
+
     // whether the destructor has started running yet
     bool destructorRunning = false;
-=======
-    // list of handles of the Master business account/s
-    std::set<handle> mBizMasters;
->>>>>>> 43b60b5f
-
+  
     // Keep track of high level operation counts and times, for performance analysis
     struct PerformanceStats
     {
