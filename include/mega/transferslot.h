--- conflicted
+++ resolved
@@ -29,7 +29,6 @@
 
 namespace mega {
 
-<<<<<<< HEAD
 // Helper class: Automatically manage backoff timer enablement - if the slot is in progress and has an fa, the transfer's backoff timer should not be considered 
 // (part of a performance upgrade, so we don't loop all the transfers, calling their bt.update() on every preparewait() )
 class TransferSlotFileAccess
@@ -37,16 +36,14 @@
     std::unique_ptr<FileAccess> fa;
     Transfer* transfer;
 public:
-    TransferSlotFileAccess(FileAccess* p, Transfer* t);
+    TransferSlotFileAccess(std::unique_ptr<FileAccess>&& p, Transfer* t);
     ~TransferSlotFileAccess();
-    void reset(FileAccess* p = nullptr);
+    void reset(std::unique_ptr<FileAccess>&& p = nullptr);
     inline operator bool() { return bool(fa); }
     inline FileAccess* operator->() { return fa.get(); }
     inline operator FileAccess* () { return fa.get(); }
 };
 
-=======
->>>>>>> 6c125820
 class DBTableTransactionCommitter;
 
 // active transfer
@@ -56,11 +53,7 @@
     struct Transfer* transfer;
 
     // associated source/destination file
-<<<<<<< HEAD
     TransferSlotFileAccess fa;
-=======
-    std::unique_ptr<FileAccess> fa;
->>>>>>> 6c125820
 
     // command in flight to obtain temporary URL
     Command* pendingcmd;
