--- conflicted
+++ resolved
@@ -301,10 +301,9 @@
     // HTTP request finished
     virtual void http_result(error, int, byte*, int) { }
 
-<<<<<<< HEAD
     // Timer ended
     virtual void bttimedpassed_result(error) { }
-=======
+
     // contact link create
     virtual void contactlinkcreate_result(error, handle) { }
 
@@ -313,7 +312,6 @@
 
     // contact link delete
     virtual void contactlinkdelete_result(error) { }
->>>>>>> 9e99239d
 
     virtual ~MegaApp() { }
 };
