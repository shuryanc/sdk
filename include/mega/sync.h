/**
 * @file mega/sync.h
 * @brief Class for synchronizing local and remote trees
 *
 * (c) 2013-2014 by Mega Limited, Auckland, New Zealand
 *
 * This file is part of the MEGA SDK - Client Access Engine.
 *
 * Applications using the MEGA API must present a valid application key
 * and comply with the the rules set forth in the Terms of Service.
 *
 * The MEGA SDK is distributed in the hope that it will be useful,
 * but WITHOUT ANY WARRANTY; without even the implied warranty of
 * MERCHANTABILITY or FITNESS FOR A PARTICULAR PURPOSE.
 *
 * @copyright Simplified (2-clause) BSD License.
 *
 * You should have received a copy of the license along with this
 * program.
 */

#ifndef MEGA_SYNC_H
#define MEGA_SYNC_H 1

#include "db.h"

#ifdef ENABLE_SYNC


namespace mega {

class HeartBeatSyncInfo;
class BackupInfoSync;
class BackupMonitor;
class MegaClient;

// Searching from the back, this function compares path1 and path2 character by character and
// returns the number of consecutive character matches (excluding separators) but only including whole node names.
// It's assumed that the paths are normalized (e.g. not contain ..) and separated with `LocalPath::localPathSeparator`.
int computeReversePathMatchScore(const LocalPath& path1, const LocalPath& path2, const FileSystemAccess&);

// Recursively iterates through the filesystem tree starting at the sync root and assigns
// fs IDs to those local nodes that match the fingerprint retrieved from disk.
bool assignFilesystemIds(Sync& sync, MegaApp& app, FileSystemAccess& fsaccess, handlelocalnode_map& fsidnodes,
                         LocalPath& localdebris);

// A collection of sync configs backed by a database table
class MEGA_API SyncConfigBag
{
public:
    SyncConfigBag(DbAccess& dbaccess, FileSystemAccess& fsaccess, PrnGen& rng, const std::string& id);

    MEGA_DISABLE_COPY_MOVE(SyncConfigBag)

    // Adds a new sync config or updates if exists already
    error insert(const SyncConfig& syncConfig);

    // Removes a sync config with a given tag
    error removeByTag(const int tag);

    // Returns the sync config with a given tag
    const SyncConfig* get(const int tag) const;

    // Returns the first sync config found with a remote handle
    const SyncConfig* getByNodeHandle(handle nodeHandle) const;

    // Removes all sync configs
    void clear();

    // Returns all current sync configs
    std::vector<SyncConfig> all() const;

private:
    std::unique_ptr<DbTable> mTable; // table for caching the sync configs
    std::map<int, SyncConfig> mSyncConfigs; // map of tag to sync configs
};


struct UnifiedSync
{
    // Reference to client
    MegaClient& mClient;

    // We always have a config
    SyncConfig mConfig;

    // If the config is good, the sync can be running
    unique_ptr<Sync> mSync;

    // High level info about this sync, sent to backup centre
    std::unique_ptr<BackupInfoSync> mBackupInfo;

    // The next detail heartbeat to send to the backup centre
    std::shared_ptr<HeartBeatSyncInfo> mNextHeartbeat;

    // ctor/dtor
    UnifiedSync(MegaClient&, const SyncConfig&);

    // Try to create and start the Sync
    error enableSync(bool resetFingerprint, bool notifyApp);

private:
    friend class Sync;
    friend struct Syncs;
    error startSync(MegaClient* client, const char* debris, LocalPath* localdebris, Node* remotenode, bool inshare, bool isNetwork, bool delayInitialScan, LocalPath& rootpath, std::unique_ptr<FileAccess>& openedLocalFolder);
    void changedConfigState(bool notifyApp);
    bool updateSyncRemoteLocation(Node* n, bool forceCallback);
};


class MEGA_API Sync
{
public:

    // returns the sync config
    SyncConfig& getConfig();

    MegaClient* client = nullptr;

    // sync-wide directory notification provider
    std::unique_ptr<DirNotify> dirnotify;

    // root of local filesystem tree, holding the sync's root folder.  Never null except briefly in the destructor (to ensure efficient db usage)
    unique_ptr<LocalNode> localroot;

    FileSystemType mFilesystemType = FS_UNKNOWN;

    // Path used to normalize sync locaroot name when using prefix /System/Volumes/Data needed by fsevents, due to notification paths
    // are served with such prefix from macOS catalina +
#ifdef __APPLE__
    string mFsEventsPath;
#endif
    // current state
    syncstate_t state = SYNC_INITIALSCAN;

    // are we conducting a full tree scan? (during initialization and if event notification failed)
    bool fullscan = true;

    // syncing to an inbound share?
    bool inshare = false;

    // deletion queue
    set<uint32_t> deleteq;

    // insertion/update queue
    localnode_set insertq;

    // adds an entry to the delete queue - removes it from insertq
    void statecachedel(LocalNode*);

    // adds an entry to the insert queue - removes it from deleteq
    void statecacheadd(LocalNode*);

    // recursively add children
    void addstatecachechildren(uint32_t, idlocalnode_map*, LocalPath&, LocalNode*, int);

    // Caches all synchronized LocalNode
    void cachenodes();

    // change state, signal to application
    void changestate(syncstate_t, SyncError newSyncError, bool newEnableFlag, bool notifyApp);

    // skip duplicates and self-caused
    bool checkValidNotification(int q, Notification& notification);

    // process and remove one directory notification queue item from *notify
    dstime procscanq(int);

    // recursively look for vanished child nodes and delete them
    void deletemissing(LocalNode*);

    // scan specific path
    LocalNode* checkpath(LocalNode*, LocalPath*, string* const, dstime*, bool wejustcreatedthisfolder, DirAccess* iteratingDir);

    m_off_t localbytes = 0;
    unsigned localnodes[2]{};

    // look up LocalNode relative to localroot
    LocalNode* localnodebypath(LocalNode*, const LocalPath&, LocalNode** = nullptr, LocalPath* outpath = nullptr);

    // Assigns fs IDs to those local nodes that match the fingerprint retrieved from disk.
    // The fs IDs of unmatched nodes are invalidated.
    bool assignfsids();

    // scan items in specified path and add as children of the specified
    // LocalNode
    bool scan(LocalPath*, FileAccess*);

    // rescan sequence number (incremented when a full rescan or a new
    // notification batch starts)
    int scanseqno = 0;

    // notified nodes originating from this sync bear this tag
    int tag = 0;

    // debris path component relative to the base path
    string debris;
    LocalPath localdebris;

    // permanent lock on the debris/tmp folder
    std::unique_ptr<FileAccess> tmpfa;

    // state cache table
    DbTable* statecachetable = nullptr;

    // move file or folder to localdebris
    bool movetolocaldebris(LocalPath& localpath);

    // get progress for heartbeats
    m_off_t getInflightProgress();

    // original filesystem fingerprint
    fsfp_t fsfp = 0;

    // does the filesystem have stable IDs? (FAT does not)
    bool fsstableids = false;

    // true if the sync hasn't loaded cached LocalNodes yet
    bool initializing = true;

    // true if the local synced folder is a network folder
    bool isnetwork = false;

    // values related to possible files being updated
    m_off_t updatedfilesize = ~0;
    m_time_t updatedfilets = 0;
    m_time_t updatedfileinitialts = 0;

    bool updateSyncRemoteLocation(Node* n, bool forceCallback);

    // flag to optimize destruction by skipping calls to treestate()
    bool mDestructorRunning = false;
    Sync(UnifiedSync&, const char*, LocalPath*, Node*, bool, int);
    ~Sync();

    static const int SCANNING_DELAY_DS;
    static const int EXTRA_SCANNING_DELAY_DS;
    static const int FILE_UPDATE_DELAY_DS;
    static const int FILE_UPDATE_MAX_DELAY_SECS;
    static const dstime RECENT_VERSION_INTERVAL_SECS;

    // Change state to (DISABLED, BACKUP_MODIFIED).
    // Always returns false.
    bool backupModified();

    // Whether this is a backup sync.
    bool isBackup() const;

    // Whether this is a backup sync and it is mirroring.
    bool isBackupMirroring() const;

    // Whether this is a backup sync and it is monitoring.
    bool isBackupMonitoring() const;

    // Move the sync into the monitoring state.
    void backupMonitor();

    UnifiedSync& mUnifiedSync;

protected :
    bool readstatecache();

private:
    std::string mLocalPath;
    SyncBackupState mBackupState;
};

class MEGA_API XBackupConfig
{
public:
    XBackupConfig();

    MEGA_DEFAULT_COPY_MOVE(XBackupConfig);

    bool valid() const;

    bool operator==(const XBackupConfig& rhs) const;

    bool operator!=(const XBackupConfig& rhs) const;

    // Absolute path to containing drive.
    LocalPath drivePath;

    // Relative path to sync root.
    LocalPath sourcePath;

    // Absolute path to remote sync target.
    string targetPath;
    
    // ID for backup heartbeating.
    handle heartbeatID;

    // Handle of remote sync target.
    handle targetHandle;

    // The last error that occured on this sync.
    SyncError lastError;

    // Identity of sync.
    int tag;

    // Whether the sync has been enabled by the user.
    bool enabled;
}; // XBackupConfig

// Translates an SyncConfig into a XBackupConfig.
XBackupConfig translate(const MegaClient& client, const SyncConfig &config);

// Translates an XBackupConfig into a SyncConfig.
SyncConfig translate(const MegaClient& client, const XBackupConfig& config);

// For convenience.
using XBackupConfigMap = map<int, XBackupConfig>;

class XBackupConfigDBObserver;
class XBackupConfigIOContext;

class MEGA_API XBackupConfigDB
{
public:
    XBackupConfigDB(const LocalPath& drivePath,
                    XBackupConfigDBObserver& observer);

    ~XBackupConfigDB();

    MEGA_DISABLE_COPY(XBackupConfigDB);

    MEGA_DEFAULT_MOVE(XBackupConfigDB);

    // Add a new (or update an existing) config.
    const XBackupConfig* add(const XBackupConfig& config);

    // Remove all configs.
    void clear();

    // Get current configs.
    const XBackupConfigMap& configs() const;

    // Path to the drive containing this database.
    const LocalPath& drivePath() const;

    // Get config by backup tag.
    const XBackupConfig* get(const int tag) const;

    // Get config by backup target handle.
    const XBackupConfig* get(const handle targetHandle) const;

    // Read this database from disk.
    error read(XBackupConfigIOContext& ioContext);

    // Remove config by backup tag.
    error remove(const int tag);

    // Remove config by backup target handle.
    error remove(const handle targetHandle);

    // Write this database to disk.
    error write(XBackupConfigIOContext& ioContext);

private:
    // Adds a new (or updates an existing) config.
    const XBackupConfig* add(const XBackupConfig& config,
                             const bool flush);

    // Removes all configs.
    void clear(const bool flush);

    // Reads this database from the specified slot on disk.
    error read(XBackupConfigIOContext& ioContext,
               const unsigned int slot);

    // Remove config by backup tag.
    error remove(const int tag, const bool flush);

    // How many times we should be able to write the database before
    // overwriting earlier versions.
    static const unsigned int NUM_SLOTS;

    // Path to the drive containing this database.
    LocalPath mDrivePath;

    // Who we tell about config changes.
    XBackupConfigDBObserver& mObserver;

    // Maps backup tag to config.
    XBackupConfigMap mTagToConfig;

    // Maps backup target handle to config.
    map<handle, XBackupConfig*> mTargetToConfig;

    // Tracks which 'slot' we're writing to.
    unsigned int mSlot;
}; // XBackupConfigDB

// Convenience.
using XBackupConfigDBPtr = unique_ptr<XBackupConfigDB>;

class MEGA_API XBackupConfigIOContext
{
public:
    XBackupConfigIOContext(SymmCipher& cipher,
                           FileSystemAccess& fsAccess,
                           const string& key,
                           const string& name,
                           PrnGen& rng);

    virtual ~XBackupConfigIOContext();

    MEGA_DISABLE_COPY_MOVE(XBackupConfigIOContext);

    // Deserialize configs from JSON.
    bool deserialize(XBackupConfigMap& configs,
                     JSON& reader) const;

    // Determine which slots are present.
    virtual error get(const LocalPath& drivePath,
                      vector<unsigned int>& slots);

    // Read data from the specified slot.
    virtual error read(const LocalPath& drivePath,
                       string& data,
                       const unsigned int slot);

    // Serialize configs to JSON.
    void serialize(const XBackupConfigMap& configs,
                   JSONWriter& writer) const;

    // Write data to the specified slot.
    virtual error write(const LocalPath& drivePath,
                        const string& data,
                        const unsigned int slot);

    // Name of the backup configuration directory.
    static const string BACKUP_CONFIG_DIR;

private:
    // Decrypt data.
    bool decrypt(const string& in, string& out);

    // Deserialize a config from JSON.
    bool deserialize(XBackupConfig& config, JSON& reader) const;

    // Encrypt data.
    string encrypt(const string& data);

    // Serialize a config to JSON.
    void serialize(const XBackupConfig& config, JSONWriter& writer) const;

    // The cipher protecting the user's configuration databases.
    SymmCipher mCipher;

    // How we access the filesystem.
    FileSystemAccess& mFsAccess;

    // Name of this user's configuration databases.
    LocalPath mName;

    // Pseudo-random number generator.
    PrnGen& mRNG;

    // Hash used to authenticate configuration databases.
    HMACSHA256 mSigner;
}; // XBackupConfigIOContext

class MEGA_API XBackupConfigDBObserver
{
public:
    // Invoked when a backup config is being added.
    virtual void onAdd(XBackupConfigDB& db,
                       const XBackupConfig& config) = 0;

    // Invoked when a backup config is being changed.
    virtual void onChange(XBackupConfigDB& db,
                          const XBackupConfig& from,
                          const XBackupConfig& to) = 0;

    // Invoked when a database needs to be written.
    virtual void onDirty(XBackupConfigDB& db) = 0;

    // Invoked when a backup config is being removed.
    virtual void onRemove(XBackupConfigDB& db,
                          const XBackupConfig& config) = 0;

protected:
    XBackupConfigDBObserver();

    ~XBackupConfigDBObserver();
}; // XBackupConfigDBObserver

class MEGA_API XBackupConfigStore
  : private XBackupConfigDBObserver
{
public:
    XBackupConfigStore(XBackupConfigIOContext& ioContext);

    virtual ~XBackupConfigStore();

    MEGA_DISABLE_COPY_MOVE(XBackupConfigStore);

    // Add a new (or update an existing) config.
    const XBackupConfig* add(XBackupConfig config);

    // Close a database.
    error close(const LocalPath& drivePath);

    // Close all databases.
    error close();

    // Get configs from a database.
    const XBackupConfigMap* configs(const LocalPath& drivePath) const;

    // Get all configs.
    XBackupConfigMap configs() const;

    // Create a new (or open an existing) database.
    const XBackupConfigMap* create(const LocalPath& drivePath);

    // Whether any databases need flushing.
    bool dirty() const;
    
    // Flush a database to disk.
    error flush(const LocalPath& drivePath);

    // Flush all databases to disk.
    error flush(vector<LocalPath>& drivePaths);
    error flush();

    // Get config by backup tag.
    const XBackupConfig* get(const int tag) const;

    // Get config by backup target handle.
    const XBackupConfig* get(const handle targetHandle) const;

    // Open (and add) an existing database.
    const XBackupConfigMap* open(const LocalPath& drivePath);

    // Check whether a database is open.
    bool opened(const LocalPath& drivePath) const;

    // Remove config by backup tag.
    error remove(const int tag);

    // Remove config by backup target handle.
    error remove(const handle targetHandle);

protected:
    // Invoked when a backup config is being added.
    virtual void onAdd(XBackupConfigDB& db,
                       const XBackupConfig& config) override;

    // Invoked when a backup config is being changed.
    virtual void onChange(XBackupConfigDB& db,
                          const XBackupConfig& from,
                          const XBackupConfig& to) override;

    // Invoked when a database needs to be written.
    virtual void onDirty(XBackupConfigDB& db) override;

    // Invoked when a backup config is being removed.
    virtual void onRemove(XBackupConfigDB& db,
                          const XBackupConfig& config) override;

private:
    // How we compare drive paths.
    struct DrivePathComparator
    {
        bool operator()(const LocalPath& lhs, const LocalPath& rhs) const
        {
            return platformCompareUtf(lhs, false, rhs, false) < 0;
        }
    }; // DrivePathComparator

    // Convenience.
    using DrivePathToDBMap =
      std::map<LocalPath, XBackupConfigDBPtr, DrivePathComparator>;

    // Close a database.
    error close(XBackupConfigDB& db);

    // Flush a database to disk.
    error flush(XBackupConfigDB& db);

    // Tracks which databases need to be written.
    set<XBackupConfigDB*> mDirtyDB;

    // Maps drive path to database.
    DrivePathToDBMap mDriveToDB;

    // IO context used to read and write from disk.
    XBackupConfigIOContext& mIOContext;

    // Maps backup tag to database.
    map<int, XBackupConfigDB*> mTagToDB;

    // Maps backup target handle to database.
    map<handle, XBackupConfigDB*> mTargetToDB;
}; // XBackupConfigStore

struct Syncs
{
    UnifiedSync* appendNewSync(const SyncConfig&, MegaClient& mc);

    bool hasRunningSyncs();
    unsigned numRunningSyncs();
    Sync* firstRunningSync();
    Sync* runningSyncByTag(int tag) const;
    SyncConfig* syncConfigByTag(const int tag) const;

    void forEachUnifiedSync(std::function<void(UnifiedSync&)> f);
    void forEachRunningSync(std::function<void(Sync* s)>);
    bool forEachRunningSync_shortcircuit(std::function<bool(Sync* s)>);
    void forEachRunningSyncContainingNode(Node* node, std::function<void(Sync* s)> f);
    void forEachSyncConfig(std::function<void(const SyncConfig&)>);

    void purgeRunningSyncs();
    void stopCancelledFailedDisabled();
    void resumeResumableSyncsOnStartup();
    void enableResumeableSyncs();
    error enableSyncByTag(int tag, bool resetFingerprint, UnifiedSync*&);

    // disable all active syncs.  Cache is kept
    void disableSyncs(SyncError syncError, bool newEnabledFlag);

    // Called via MegaApi::disableSync - cache files are retained, as is the config, but the Sync is deleted
    void disableSelectedSyncs(std::function<bool(SyncConfig&, Sync*)> selector, SyncError syncError, bool newEnabledFlag);

    // Called via MegaApi::removeSync - cache files are deleted
    void removeSelectedSyncs(std::function<bool(SyncConfig&, Sync*)> selector);

    void resetSyncConfigDb();
    void clear();

    // updates in state & error
<<<<<<< HEAD
    error saveAndUpdateSyncConfig(SyncConfig& config, SyncError newSyncError, bool newEnabledFlag);
    error saveSyncConfig(const SyncConfig& config);
=======
    void saveSyncConfig(const SyncConfig& config);
>>>>>>> e27ba13e

    Syncs(MegaClient& mc);

    // for quick lock free reference by MegaApiImpl::syncPathState (don't slow down windows explorer)
    bool isEmpty = true;

    unique_ptr<BackupMonitor> mHeartBeatMonitor;

    // use this existing class for maintaining the db
    unique_ptr<SyncConfigBag> mSyncConfigDb;

    /**
     * @brief
     * Add an external backup sync.
     *
     * @param config
     * Config describing the sync to be added.
     *
     * @param delayInitialScan
     * Whether we should delay the inital scan.
     *
     * @return
     * The result of adding the sync.
     */
    pair<error, SyncError> backupAdd(const XBackupConfig& config,
                                     const bool delayInitialScan = false);

    /**
     * @brief
     * Removes a previously opened backup database from memory.
     *
     * Note that this function will:
     * - Flush any pending database changes.
     * - Remove all contained backup configs from memory.
     * - Remove the database itself from memory.
     *
     * @param drivePath
     * The drive containing the database to remove.
     *
     * @return
     * The result of removing the backup database.
     *
     * API_EARGS
     * The path is invalid.
     *
     * API_EFAILED
     * There is an active sync on this device.
     *
     * API_EINTERNAL
     * Encountered an internal error.
     * 
     * API_ENOENT
     * No such database exists in memory.
     *
     * API_EWRITE
     * The database has been removed from memory but it could not
     * be successfully flushed.
     *
     * API_OK
     * The database was removed from memory.
     */
    error backupRemove(const LocalPath& drivePath);

    /**
     * @brief
     * Restores backups loaded from an external drive.
     *
     * @param configs
     * A map describing the backups to restore.
     *
     * @param delayInitialScan
     * Whether we should delay the inital scan.
     *
     * @return
     * The result of restoring the external backups.
     */
    pair<error, SyncError> backupRestore(const LocalPath& drivePath,
                                         const XBackupConfigMap& configs);
    /**
     * @brief
     * Restores backups from an external drive.
     *
     * @param drivePath
     * The drive to restore external backups from.
     *
     * @param delayInitialScan
     * Whether we should delay the inital scan.
     *
     * @return
     * The result of restoring the external backups.
     */
    pair<error, SyncError> backupRestore(const LocalPath& drivePath);

    // Returns a reference to this user's backup configuration store.
    XBackupConfigStore* backupConfigStore();

    // Whether the store has any changes that need to be written to disk.
    bool backupConfigStoreDirty();

    // Attempts to flush database changes to disk.
    error backupConfigStoreFlush();

private:
    // Responsible for securely writing config databases to disk.
    unique_ptr<XBackupConfigIOContext> mBackupConfigIOContext;

    // Manages this user's external backup configuration databases.
    unique_ptr<XBackupConfigStore> mBackupConfigStore;

    vector<unique_ptr<UnifiedSync>> mSyncVec;

    // remove the Sync and its config.  The sync's Localnode cache is removed
    void removeSyncByIndex(size_t index);

    // Removes a sync config.
    error removeSyncConfig(const int tag);

    MegaClient& mClient;
};

} // namespace

#endif
#endif<|MERGE_RESOLUTION|>--- conflicted
+++ resolved
@@ -296,6 +296,9 @@
     // The last error that occured on this sync.
     SyncError lastError;
 
+    // The last warning that occured on this sync.
+    SyncWarning lastWarning;
+
     // Identity of sync.
     int tag;
 
@@ -631,12 +634,7 @@
     void clear();
 
     // updates in state & error
-<<<<<<< HEAD
-    error saveAndUpdateSyncConfig(SyncConfig& config, SyncError newSyncError, bool newEnabledFlag);
     error saveSyncConfig(const SyncConfig& config);
-=======
-    void saveSyncConfig(const SyncConfig& config);
->>>>>>> e27ba13e
 
     Syncs(MegaClient& mc);
 
