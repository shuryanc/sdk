--- conflicted
+++ resolved
@@ -6,10 +6,7 @@
 extern bool gRunningInCI;
 extern bool gTestingInvalidArgs;
 extern bool gResumeSessions;
-<<<<<<< HEAD
 extern bool gOutputToCout;
-enum { THREADS_PER_MEGACLIENT = 3 };
-=======
 enum { THREADS_PER_MEGACLIENT = 3 };
 
 
@@ -29,5 +26,4 @@
     void DeleteFolder(const std::string& folder);
 
     std::vector<std::thread> m_cleaners;
-};
->>>>>>> ee1e1fa4
+};