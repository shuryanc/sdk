/**
 * @file node.cpp
 * @brief Classes for accessing local and remote nodes
 *
 * (c) 2013-2014 by Mega Limited, Auckland, New Zealand
 *
 * This file is part of the MEGA SDK - Client Access Engine.
 *
 * Applications using the MEGA API must present a valid application key
 * and comply with the the rules set forth in the Terms of Service.
 *
 * The MEGA SDK is distributed in the hope that it will be useful,
 * but WITHOUT ANY WARRANTY; without even the implied warranty of
 * MERCHANTABILITY or FITNESS FOR A PARTICULAR PURPOSE.
 *
 * @copyright Simplified (2-clause) BSD License.
 *
 * You should have received a copy of the license along with this
 * program.
 */

#include "mega/node.h"
#include "mega/megaclient.h"
#include "mega/megaapp.h"
#include "mega/share.h"
#include "mega/serialize64.h"
#include "mega/base64.h"
#include "mega/sync.h"
#include "mega/transfer.h"
#include "mega/transferslot.h"
#include "mega/logging.h"

namespace mega {

Node::Node(MegaClient* cclient, node_vector* dp, handle h, handle ph,
           nodetype_t t, m_off_t s, handle u, const char* fa, m_time_t ts)
{
    client = cclient;
    outshares = NULL;
    pendingshares = NULL;
    tag = 0;
    appdata = NULL;

    nodehandle = h;
    parenthandle = ph;

    parent = NULL;

#ifdef ENABLE_SYNC
    localnode = NULL;
    syncget = NULL;

    syncdeleted = SYNCDEL_NONE;
    todebris_it = client->todebris.end();
    tounlink_it = client->tounlink.end();
#endif

    type = t;

    size = s;
    owner = u;

    copystring(&fileattrstring, fa);

    ctime = ts;

    inshare = NULL;
    sharekey = NULL;
    foreignkey = false;

    plink = NULL;

    memset(&changed, 0, sizeof changed);

    Node* p;

    client->nodes[h] = this;

    // folder link access: first returned record defines root node and
    // identity
    if (ISUNDEF(*client->rootnodes))
    {
        *client->rootnodes = h;

        if (client->loggedIntoWritableFolder())
        {
            // If logged into writable folder, we need the sharekey set in the root node
            // so as to include it in subsequent put nodes
            sharekey = new SymmCipher(client->key); //we use the "master key", in this case the secret share key
        }
    }

    if (t >= ROOTNODE && t <= RUBBISHNODE)
    {
        client->rootnodes[t - ROOTNODE] = h;
    }

    // set parent linkage or queue for delayed parent linkage in case of
    // out-of-order delivery
    if ((p = client->nodebyhandle(ph)))
    {
        setparent(p);
    }
    else
    {
        dp->push_back(this);
    }

    client->mFingerprints.newnode(this);
}

Node::~Node()
{
    if (keyApplied())
    {
        client->mAppliedKeyNodeCount--;
        assert(client->mAppliedKeyNodeCount >= 0);
    }

    // abort pending direct reads
    client->preadabort(this);

    // remove node's fingerprint from hash
    if (!client->mOptimizePurgeNodes)
    {
        client->mFingerprints.remove(this);
    }

#ifdef ENABLE_SYNC
    // remove from todebris node_set
    if (todebris_it != client->todebris.end())
    {
        client->todebris.erase(todebris_it);
    }

    // remove from tounlink node_set
    if (tounlink_it != client->tounlink.end())
    {
        client->tounlink.erase(tounlink_it);
    }
#endif

    if (outshares)
    {
        // delete outshares, including pointers from users for this node
        for (share_map::iterator it = outshares->begin(); it != outshares->end(); it++)
        {
            delete it->second;
        }
        delete outshares;
    }

    if (pendingshares)
    {
        // delete pending shares
        for (share_map::iterator it = pendingshares->begin(); it != pendingshares->end(); it++)
        {
            delete it->second;
        }
        delete pendingshares;
    }


    if (!client->mOptimizePurgeNodes)
    {
        // remove from parent's children
        if (parent)
        {
            parent->children.erase(child_it);
        }

        Node* fa = firstancestor();
        handle ancestor = fa->nodehandle;
        if (ancestor == client->rootnodes[0] || ancestor == client->rootnodes[1] || ancestor == client->rootnodes[2] || fa->inshare)
        {
            client->mNodeCounters[firstancestor()->nodehandle] -= subnodeCounts();
        }

        if (inshare)
        {
            client->mNodeCounters.erase(nodehandle);
        }

        // delete child-parent associations (normally not used, as nodes are
        // deleted bottom-up)
        for (node_list::iterator it = children.begin(); it != children.end(); it++)
        {
            (*it)->parent = NULL;
        }
    }

    if (plink)
    {
        client->mPublicLinks.erase(nodehandle);
    }

    delete plink;
    delete inshare;
    delete sharekey;

#ifdef ENABLE_SYNC
    // sync: remove reference from local filesystem node
    if (localnode)
    {
        localnode->deleted = true;
        localnode->node = NULL;
    }

    // in case this node is currently being transferred for syncing: abort transfer
    delete syncget;
#endif
}

void Node::setkeyfromjson(const char* k)
{
    if (keyApplied()) --client->mAppliedKeyNodeCount;
    Node::copystring(&nodekeydata, k);
    if (keyApplied()) ++client->mAppliedKeyNodeCount;
    assert(client->mAppliedKeyNodeCount >= 0);
}

// update node key and decrypt attributes
void Node::setkey(const byte* newkey)
{
    if (newkey)
    {
        if (keyApplied()) --client->mAppliedKeyNodeCount;
        nodekeydata.assign(reinterpret_cast<const char*>(newkey), (type == FILENODE) ? FILENODEKEYLENGTH : FOLDERNODEKEYLENGTH);
        if (keyApplied()) ++client->mAppliedKeyNodeCount;
        assert(client->mAppliedKeyNodeCount >= 0);
    }

    setattr();
}

// parse serialized node and return Node object - updates nodes hash and parent
// mismatch vector
Node* Node::unserialize(MegaClient* client, const string* d, node_vector* dp)
{
    handle h, ph;
    nodetype_t t;
    m_off_t s;
    handle u;
    const byte* k = NULL;
    const char* fa;
    m_time_t ts;
    const byte* skey;
    const char* ptr = d->data();
    const char* end = ptr + d->size();
    unsigned short ll;
    Node* n;
    int i;
    char isExported = '\0';
    char hasLinkCreationTs = '\0';

    if (ptr + sizeof s + 2 * MegaClient::NODEHANDLE + MegaClient::USERHANDLE + 2 * sizeof ts + sizeof ll > end)
    {
        return NULL;
    }

    s = MemAccess::get<m_off_t>(ptr);
    ptr += sizeof s;

    if (s < 0 && s >= -RUBBISHNODE)
    {
        t = (nodetype_t)-s;
    }
    else
    {
        t = FILENODE;
    }

    h = 0;
    memcpy((char*)&h, ptr, MegaClient::NODEHANDLE);
    ptr += MegaClient::NODEHANDLE;

    ph = 0;
    memcpy((char*)&ph, ptr, MegaClient::NODEHANDLE);
    ptr += MegaClient::NODEHANDLE;

    if (!ph)
    {
        ph = UNDEF;
    }

    u = 0;
    memcpy((char*)&u, ptr, MegaClient::USERHANDLE);
    ptr += MegaClient::USERHANDLE;

    // FIME: use m_time_t / Serialize64 instead
    ptr += sizeof(time_t);

    ts = (uint32_t)MemAccess::get<time_t>(ptr);
    ptr += sizeof(time_t);

    if ((t == FILENODE) || (t == FOLDERNODE))
    {
        int keylen = ((t == FILENODE) ? FILENODEKEYLENGTH : FOLDERNODEKEYLENGTH);

        if (ptr + keylen + 8 + sizeof(short) > end)
        {
            return NULL;
        }

        k = (const byte*)ptr;
        ptr += keylen;
    }

    if (t == FILENODE)
    {
        ll = MemAccess::get<unsigned short>(ptr);
        ptr += sizeof ll;

        if (ptr + ll > end)
        {
            return NULL;
        }

        fa = ptr;
        ptr += ll;
    }
    else
    {
        fa = NULL;
    }

    if (ptr + sizeof isExported + sizeof hasLinkCreationTs > end)
    {
        return NULL;
    }

    isExported = MemAccess::get<char>(ptr);
    ptr += sizeof(isExported);

    hasLinkCreationTs = MemAccess::get<char>(ptr);
    ptr += sizeof(hasLinkCreationTs);

    auto authKeySize = MemAccess::get<char>(ptr);

    ptr += sizeof authKeySize;
    const char *authKey = nullptr;
    if (authKeySize)
    {
        authKey = ptr;
        ptr += authKeySize;
    }

    for (i = 5; i--;)
    {
        if (ptr + (unsigned char)*ptr < end)
        {
            ptr += (unsigned char)*ptr + 1;
        }
    }

    if (ptr + sizeof(short) > end)
    {
        return NULL;
    }

    short numshares = MemAccess::get<short>(ptr);
    ptr += sizeof(numshares);

    if (numshares)
    {
        if (ptr + SymmCipher::KEYLENGTH > end)
        {
            return NULL;
        }

        skey = (const byte*)ptr;
        ptr += SymmCipher::KEYLENGTH;
    }
    else
    {
        skey = NULL;
    }

    n = new Node(client, dp, h, ph, t, s, u, fa, ts);

    if (k)
    {
        n->setkey(k);
    }

    // read inshare, outshares, or pending shares
    while (numshares)   // inshares: -1, outshare/s: num_shares
    {
        int direction = (numshares > 0) ? -1 : 0;
        NewShare *newShare = Share::unserialize(direction, h, skey, &ptr, end);
        if (!newShare)
        {
            LOG_err << "Failed to unserialize Share";
            break;
        }

        client->newshares.push_back(newShare);
        if (numshares > 0)  // outshare/s
        {
            numshares--;
        }
        else    // inshare
        {
            break;
        }
    }

    ptr = n->attrs.unserialize(ptr, end);
    if (!ptr)
    {
        delete n;
        return NULL;
    }

    // It's needed to re-normalize node names because
    // the updated version of utf8proc doesn't provide
    // exactly the same output as the previous one that
    // we were using
    attr_map::iterator it = n->attrs.map.find('n');
    if (it != n->attrs.map.end())
    {
        client->fsaccess->normalize(&(it->second));
    }

    PublicLink *plink = NULL;
    if (isExported)
    {
        if (ptr + MegaClient::NODEHANDLE + sizeof(m_time_t) + sizeof(bool) > end)
        {
            delete n;
            return NULL;
        }

        handle ph = 0;
        memcpy((char*)&ph, ptr, MegaClient::NODEHANDLE);
        ptr += MegaClient::NODEHANDLE;
        m_time_t ets = MemAccess::get<m_time_t>(ptr);
        ptr += sizeof(ets);
        bool takendown = MemAccess::get<bool>(ptr);
        ptr += sizeof(takendown);

        m_time_t cts = 0;
        if (hasLinkCreationTs)
        {
            cts = MemAccess::get<m_time_t>(ptr);
            ptr += sizeof(cts);
        }

        plink = new PublicLink(ph, cts, ets, takendown, authKey ? authKey : "");
        client->mPublicLinks[n->nodehandle] = plink->ph;
    }
    n->plink = plink;

    n->setfingerprint();

    if (ptr == end)
    {
        return n;
    }
    else
    {
        delete n;
        return NULL;
    }
}

// serialize node - nodes with pending or RSA keys are unsupported
bool Node::serialize(string* d)
{
    // do not serialize encrypted nodes
    if (attrstring)
    {
        LOG_warn << "Trying to serialize an encrypted node";

        //Last attempt to decrypt the node
        applykey();
        setattr();

        if (attrstring)
        {
            LOG_warn << "Skipping undecryptable node";
            return false;
        }
    }

    switch (type)
    {
        case FILENODE:
            if ((int)nodekeydata.size() != FILENODEKEYLENGTH)
            {
                return false;
            }
            break;

        case FOLDERNODE:
            if ((int)nodekeydata.size() != FOLDERNODEKEYLENGTH)
            {
                return false;
            }
            break;

        default:
            if (nodekeydata.size())
            {
                return false;
            }
    }

    unsigned short ll;
    short numshares;
    m_off_t s;

    s = type ? -type : size;

    d->append((char*)&s, sizeof s);

    d->append((char*)&nodehandle, MegaClient::NODEHANDLE);

    if (parent)
    {
        d->append((char*)&parent->nodehandle, MegaClient::NODEHANDLE);
    }
    else
    {
        d->append("\0\0\0\0\0", MegaClient::NODEHANDLE);
    }

    d->append((char*)&owner, MegaClient::USERHANDLE);

    // FIXME: use Serialize64
    time_t ts = 0;  // we don't want to break backward compatibiltiy by changing the size (where m_time_t differs)
    d->append((char*)&ts, sizeof(ts));

    ts = (time_t)ctime;
    d->append((char*)&ts, sizeof(ts));

    d->append(nodekeydata);

    if (type == FILENODE)
    {
        ll = static_cast<unsigned short>(fileattrstring.size() + 1);
        d->append((char*)&ll, sizeof ll);
        d->append(fileattrstring.c_str(), ll);
    }

    char isExported = plink ? 1 : 0;
    d->append((char*)&isExported, 1);

    char hasLinkCreationTs = plink ? 1 : 0;
    d->append((char*)&hasLinkCreationTs, 1);

    if (isExported && plink && plink->mAuthKey.size())
    {
        auto authKeySize = (char)plink->mAuthKey.size();
        d->append((char*)&authKeySize, sizeof(authKeySize));
        d->append(plink->mAuthKey.data(), authKeySize);
    }
    else
    {
        d->append("", 1);
    }

    d->append("\0\0\0\0", 5); // Use these bytes for extensions

    if (inshare)
    {
        numshares = -1;
    }
    else
    {
        numshares = 0;
        if (outshares)
        {
            numshares += (short)outshares->size();
        }
        if (pendingshares)
        {
            numshares += (short)pendingshares->size();
        }
    }

    d->append((char*)&numshares, sizeof numshares);

    if (numshares)
    {
        d->append((char*)sharekey->key, SymmCipher::KEYLENGTH);

        if (inshare)
        {
            inshare->serialize(d);
        }
        else
        {
            if (outshares)
            {
                for (share_map::iterator it = outshares->begin(); it != outshares->end(); it++)
                {
                    it->second->serialize(d);
                }
            }
            if (pendingshares)
            {
                for (share_map::iterator it = pendingshares->begin(); it != pendingshares->end(); it++)
                {
                    it->second->serialize(d);
                }
            }
        }
    }

    attrs.serialize(d);

    if (isExported)
    {
        d->append((char*) &plink->ph, MegaClient::NODEHANDLE);
        d->append((char*) &plink->ets, sizeof(plink->ets));
        d->append((char*) &plink->takendown, sizeof(plink->takendown));
        if (hasLinkCreationTs)
        {
            d->append((char*) &plink->cts, sizeof(plink->cts));
        }
    }

    return true;
}

// copy remainder of quoted string (no unescaping, use for base64 data only)
void Node::copystring(string* s, const char* p)
{
    if (p)
    {
        const char* pp;

        if ((pp = strchr(p, '"')))
        {
            s->assign(p, pp - p);
        }
        else
        {
            *s = p;
        }
    }
    else
    {
        s->clear();
    }
}

// decrypt attrstring and check magic number prefix
byte* Node::decryptattr(SymmCipher* key, const char* attrstring, size_t attrstrlen)
{
    if (attrstrlen)
    {
        int l = int(attrstrlen * 3 / 4 + 3);
        byte* buf = new byte[l];

        l = Base64::atob(attrstring, buf, l);

        if (!(l & (SymmCipher::BLOCKSIZE - 1)))
        {
            key->cbc_decrypt(buf, l);

            if (!memcmp(buf, "MEGA{\"", 6))
            {
                return buf;
            }
        }

        delete[] buf;
    }

    return NULL;
}

void Node::parseattr(byte *bufattr, AttrMap &attrs, m_off_t size, m_time_t &mtime , string &fileName, string &fingerprint, FileFingerprint &ffp)
{
    JSON json;
    nameid name;
    string *t;

    json.begin((char*)bufattr + 5);
    while ((name = json.getnameid()) != EOO && json.storeobject((t = &attrs.map[name])))
    {
        JSON::unescape(t);
    }

    attr_map::iterator it = attrs.map.find('n');   // filename
    if (it == attrs.map.end())
    {
        fileName = "CRYPTO_ERROR";
    }
    else if (it->second.empty())
    {
        fileName = "BLANK";
    }

    it = attrs.map.find('c');   // checksum
    if (it != attrs.map.end())
    {
        if (ffp.unserializefingerprint(&it->second))
        {
            ffp.size = size;
            mtime = ffp.mtime;

            char bsize[sizeof(size) + 1];
            int l = Serialize64::serialize((byte *)bsize, size);
            char *buf = new char[l * 4 / 3 + 4];
            char ssize = static_cast<char>('A' + Base64::btoa((const byte *)bsize, l, buf));

            string result(1, ssize);
            result.append(buf);
            result.append(it->second);
            delete [] buf;

            fingerprint = result;
        }
    }
}

// return temporary SymmCipher for this nodekey
SymmCipher* Node::nodecipher()
{
    if (client->tmpnodecipher.setkey(&nodekeydata))
    {
        return &client->tmpnodecipher;
    }

    return NULL;
}

// decrypt attributes and build attribute hash
void Node::setattr()
{
    byte* buf;
    SymmCipher* cipher;

    if (attrstring && (cipher = nodecipher()) && (buf = decryptattr(cipher, attrstring->c_str(), attrstring->size())))
    {
        JSON json;
        nameid name;
        string* t;

        attrs.map.clear();
        json.begin((char*)buf + 5);

        while ((name = json.getnameid()) != EOO && json.storeobject((t = &attrs.map[name])))
        {
            JSON::unescape(t);

            if (name == 'n')
            {
                client->fsaccess->normalize(t);
            }
        }

        setfingerprint();

        delete[] buf;

        attrstring.reset();
    }
}

// if present, configure FileFingerprint from attributes
// otherwise, the file's fingerprint is derived from the file's mtime/size/key
void Node::setfingerprint()
{
    if (type == FILENODE && nodekeydata.size() >= sizeof crc)
    {
        client->mFingerprints.remove(this);

        attr_map::iterator it = attrs.map.find('c');

        if (it != attrs.map.end())
        {
            if (!unserializefingerprint(&it->second))
            {
                LOG_warn << "Invalid fingerprint";
            }
        }

        // if we lack a valid FileFingerprint for this file, use file's key,
        // size and client timestamp instead
        if (!isvalid)
        {
            memcpy(crc.data(), nodekeydata.data(), sizeof crc);
            mtime = ctime;
        }

        client->mFingerprints.add(this);
    }
}

// return file/folder name or special status strings
const char* Node::displayname() const
{
    // not yet decrypted
    if (attrstring)
    {
        LOG_debug << "NO_KEY " << type << " " << size << " " << Base64Str<MegaClient::NODEHANDLE>(nodehandle);
#ifdef ENABLE_SYNC
        if (localnode)
        {
            LOG_debug << "Local name: " << localnode->name;
        }
#endif
        return "NO_KEY";
    }

    attr_map::const_iterator it;

    it = attrs.map.find('n');

    if (it == attrs.map.end())
    {
        if (type < ROOTNODE || type > RUBBISHNODE)
        {
            LOG_debug << "CRYPTO_ERROR " << type << " " << size << " " << nodehandle;
#ifdef ENABLE_SYNC
            if (localnode)
            {
                LOG_debug << "Local name: " << localnode->name;
            }
#endif
        }
        return "CRYPTO_ERROR";
    }

    if (!it->second.size())
    {
        LOG_debug << "BLANK " << type << " " << size << " " << nodehandle;
#ifdef ENABLE_SYNC
        if (localnode)
        {
            LOG_debug << "Local name: " << localnode->name;
        }
#endif
        return "BLANK";
    }

    return it->second.c_str();
}

string Node::displaypath() const
{
    // factored from nearly identical functions in megapi_impl and megacli
    string path;
    const Node* n = this;
    for (; n; n = n->parent)
    {
        switch (n->type)
        {
        case FOLDERNODE:
            path.insert(0, n->displayname());

            if (n->inshare)
            {
                path.insert(0, ":");
                if (n->inshare->user)
                {
                    path.insert(0, n->inshare->user->email);
                }
                else
                {
                    path.insert(0, "UNKNOWN");
                }
                return path;
            }
            break;

        case INCOMINGNODE:
            path.insert(0, "//in");
            return path;

        case ROOTNODE:
            return path.empty() ? "/" : path;

        case RUBBISHNODE:
            path.insert(0, "//bin");
            return path;

        case TYPE_UNKNOWN:
        case FILENODE:
            path.insert(0, n->displayname());
        }
        path.insert(0, "/");
    }
    return path;
}

// returns position of file attribute or 0 if not present
int Node::hasfileattribute(fatype t) const
{
    return Node::hasfileattribute(&fileattrstring, t);
}

int Node::hasfileattribute(const string *fileattrstring, fatype t)
{
    char buf[24];

    sprintf(buf, ":%u*", t);
    return static_cast<int>(fileattrstring->find(buf) + 1);
}

// attempt to apply node key - sets nodekey to a raw key if successful
bool Node::applykey()
{
    if (type > FOLDERNODE)
    {
        //Root nodes contain an empty attrstring
        attrstring.reset();
    }

    if (keyApplied() || !nodekeydata.size())
    {
        return false;
    }

    int l = -1;
    size_t t = 0;
    handle h;
    const char* k = NULL;
    SymmCipher* sc = &client->key;
    handle me = client->loggedin() ? client->me : *client->rootnodes;

    while ((t = nodekeydata.find_first_of(':', t)) != string::npos)
    {
        // compound key: locate suitable subkey (always symmetric)
        h = 0;

        l = Base64::atob(nodekeydata.c_str() + (nodekeydata.find_last_of('/', t) + 1), (byte*)&h, sizeof h);
        t++;

        if (l == MegaClient::USERHANDLE)
        {
            // this is a user handle - reject if it's not me
            if (h != me)
            {
                continue;
            }
        }
        else
        {
            // look for share key if not folder access with folder master key
            if (h != me)
            {
                Node* n;

                // this is a share node handle - check if we have node and the
                // share key
                if (!(n = client->nodebyhandle(h)) || !n->sharekey)
                {
                    continue;
                }

                sc = n->sharekey;

                // this key will be rewritten when the node leaves the outbound share
                foreignkey = true;
            }
        }

        k = nodekeydata.c_str() + t;
        break;
    }

    // no: found => personal key, use directly
    // otherwise, no suitable key available yet - bail (it might arrive soon)
    if (!k)
    {
        if (l < 0)
        {
            k = nodekeydata.c_str();
        }
        else
        {
            return false;
        }
    }

    byte key[FILENODEKEYLENGTH];
    unsigned keylength = (type == FILENODE) ? FILENODEKEYLENGTH : FOLDERNODEKEYLENGTH;

    if (client->decryptkey(k, key, keylength, sc, 0, nodehandle))
    {
        client->mAppliedKeyNodeCount++;
        nodekeydata.assign((const char*)key, keylength);
        setattr();
    }

    assert(keyApplied());
    return true;
}

NodeCounter Node::subnodeCounts() const
{
    NodeCounter nc;
    for (Node *child : children)
    {
        nc += child->subnodeCounts();
    }
    if (type == FILENODE)
    {
        nc.files += 1;
        nc.storage += size;
        if (parent && parent->type == FILENODE)
        {
            nc.versions += 1;
            nc.versionStorage += size;
        }
    }
    else if (type == FOLDERNODE)
    {
        nc.folders += 1;
    }
    return nc;
}

// returns whether node was moved
bool Node::setparent(Node* p)
{
    if (p == parent)
    {
        return false;
    }

    NodeCounter nc;
    bool gotnc = false;

    Node *originalancestor = firstancestor();
    handle oah = originalancestor->nodehandle;
    if (oah == client->rootnodes[0] || oah == client->rootnodes[1] || oah == client->rootnodes[2] || originalancestor->inshare)
    {
        nc = subnodeCounts();
        gotnc = true;

        // nodes moving from cloud drive to rubbish for example, or between inshares from the same user.
        client->mNodeCounters[oah] -= nc;
    }

    if (parent)
    {
        parent->children.erase(child_it);
    }

#ifdef ENABLE_SYNC
    Node *oldparent = parent;
#endif

    parent = p;

    if (parent)
    {
        child_it = parent->children.insert(parent->children.end(), this);
    }

    Node* newancestor = firstancestor();
    handle nah = newancestor->nodehandle;
    if (nah == client->rootnodes[0] || nah == client->rootnodes[1] || nah == client->rootnodes[2] || newancestor->inshare)
    {
        if (!gotnc)
        {
            nc = subnodeCounts();
        }

        client->mNodeCounters[nah] += nc;
    }

#ifdef ENABLE_SYNC
    // if we are moving an entire sync, don't cancel GET transfers
    if (!localnode || localnode->parent)
    {
        // if the new location is not synced, cancel all GET transfers
        while (p)
        {
            if (p->localnode)
            {
                break;
            }

            p = p->parent;
        }

        if (!p || p->type == FILENODE)
        {
            TreeProcDelSyncGet tdsg;
            client->proctree(this, &tdsg);
        }
    }

    if (oldparent && oldparent->localnode)
    {
        oldparent->localnode->treestate(oldparent->localnode->checkstate());
    }
#endif

    return true;
}

Node* Node::firstancestor()
{
    Node* n = this;
    while (n->parent != NULL)
    {
        n = n->parent;
    }
    return n;
}

// returns 1 if n is under p, 0 otherwise
bool Node::isbelow(Node* p) const
{
    const Node* n = this;

    for (;;)
    {
        if (!n)
        {
            return false;
        }

        if (n == p)
        {
            return true;
        }

        n = n->parent;
    }
}

void Node::setpubliclink(handle ph, m_time_t cts, m_time_t ets, bool takendown, const string &authKey)
{
    if (!plink) // creation
    {
        assert(client->mPublicLinks.find(nodehandle) == client->mPublicLinks.end());
        plink = new PublicLink(ph, cts, ets, takendown, authKey.empty() ? nullptr : authKey.c_str());
    }
    else            // update
    {
        assert(client->mPublicLinks.find(nodehandle) != client->mPublicLinks.end());
        plink->ph = ph;
        plink->cts = cts;
        plink->ets = ets;
        plink->takendown = takendown;
        plink->mAuthKey = authKey;
    }
    client->mPublicLinks[nodehandle] = ph;
}

PublicLink::PublicLink(handle ph, m_time_t cts, m_time_t ets, bool takendown, const char *authKey)
{
    this->ph = ph;
    this->cts = cts;
    this->ets = ets;
    this->takendown = takendown;
    if (authKey)
    {
        this->mAuthKey = authKey;
    }
}

PublicLink::PublicLink(PublicLink *plink)
{
    this->ph = plink->ph;
    this->cts = plink->cts;
    this->ets = plink->ets;
    this->takendown = plink->takendown;
    this->mAuthKey = plink->mAuthKey;
}

bool PublicLink::isExpired()
{
    if (!ets)       // permanent link: ets=0
        return false;

    m_time_t t = m_time();
    return ets < t;
}

#ifdef ENABLE_SYNC
// set, change or remove LocalNode's parent and name/localname/slocalname.
// newlocalpath must be a full path and must not point to an empty string.
// no shortname allowed as the last path component.
void LocalNode::setnameparent(LocalNode* newparent, LocalPath* newlocalpath, std::unique_ptr<LocalPath> newshortname)
{
    if (!sync)
    {
        LOG_err << "LocalNode::init() was never called";
        assert(false);
        return;
    }

    bool newnode = localname.empty();
    Node* todelete = NULL;
    int nc = 0;
    Sync* oldsync = NULL;

    if (parent)
    {
        // remove existing child linkage
        parent->children.erase(&localname);

        if (slocalname)
        {
            parent->schildren.erase(slocalname.get());
            slocalname.reset();
        }
    }

    if (newlocalpath)
    {
        // extract name component from localpath, check for rename unless newnode
        size_t p = newlocalpath->getLeafnameByteIndex(*sync->client->fsaccess);

        // has the name changed?
        if (!newlocalpath->backEqual(p, localname))
        {
            // set new name
            localname = newlocalpath->subpathFrom(p);
            name = localname.toName(*sync->client->fsaccess, sync->mFilesystemType);

            if (node)
            {
                if (name != node->attrs.map['n'])
                {
                    if (node->type == FILENODE)
                    {
                        treestate(TREESTATE_SYNCING);
                    }
                    else
                    {
                        sync->client->app->syncupdate_treestate(this);
                    }

                    string prevname = node->attrs.map['n'];
                    int creqtag = sync->client->reqtag;

                    // set new name
                    node->attrs.map['n'] = name;
                    sync->client->reqtag = sync->tag;
                    sync->client->setattr(node, prevname.c_str());
                    sync->client->reqtag = creqtag;
                }
            }
        }
    }

    if (parent && parent != newparent && !sync->mDestructorRunning)
    {
        treestate(TREESTATE_NONE);
    }

    if (newparent)
    {
        if (newparent != parent)
        {
            parent = newparent;

            if (!newnode && node)
            {
                assert(parent->node);

                int creqtag = sync->client->reqtag;
                sync->client->reqtag = sync->tag;
                LOG_debug << "Moving node: " << node->displayname() << " to " << parent->node->displayname();
                if (sync->client->rename(node, parent->node, SYNCDEL_NONE, node->parent ? node->parent->nodehandle : UNDEF) == API_EACCESS
                        && sync != parent->sync)
                {
                    LOG_debug << "Rename not permitted. Using node copy/delete";

                    // save for deletion
                    todelete = node;
                }
                sync->client->reqtag = creqtag;

                if (type == FILENODE)
                {
                    ts = TREESTATE_SYNCING;
                }
            }

            if (sync != parent->sync)
            {
                LOG_debug << "Moving files between different syncs";
                oldsync = sync;
            }

            if (todelete || oldsync)
            {
                // prepare localnodes for a sync change or/and a copy operation
                LocalTreeProcMove tp(parent->sync, todelete != NULL);
                sync->client->proclocaltree(this, &tp);
                nc = tp.nc;
            }
        }

        // (we don't construct a UTF-8 or sname for the root path)
        parent->children[&localname] = this;

        if (newshortname && *newshortname != localname)
        {
            slocalname = std::move(newshortname);
            parent->schildren[slocalname.get()] = this;
        }
        else
        {
            slocalname.reset();
        }

        treestate(TREESTATE_NONE);

        if (todelete)
        {
            // complete the copy/delete operation
            dstime nds = NEVER;
            sync->client->syncup(parent, &nds);

            // check if nodes can be immediately created
            bool immediatecreation = (int) sync->client->synccreate.size() == nc;

            sync->client->syncupdate();

            // try to keep nodes in syncdebris if they can't be immediately created
            // to avoid uploads
            sync->client->movetosyncdebris(todelete, immediatecreation || oldsync->inshare);
        }

        if (oldsync)
        {
            // update local cache if there is a sync change
            oldsync->cachenodes();
            sync->cachenodes();
        }
    }

    if (newlocalpath)
    {
        LocalTreeProcUpdateTransfers tput;
        sync->client->proclocaltree(this, &tput);
    }
}

// delay uploads by 1.1 s to prevent server flooding while a file is still being written
void LocalNode::bumpnagleds()
{
    if (!sync)
    {
        LOG_err << "LocalNode::init() was never called";
        assert(false);
        return;
    }

    nagleds = sync->client->waiter->ds + 11;
}

LocalNode::LocalNode()
: deleted{false}
, created{false}
, reported{false}
, checked{false}
{}

// initialize fresh LocalNode object - must be called exactly once
void LocalNode::init(Sync* csync, nodetype_t ctype, LocalNode* cparent, LocalPath& cfullpath, std::unique_ptr<LocalPath> shortname)
{
    sync = csync;
    parent = NULL;
    node = NULL;
    notseen = 0;
    deleted = false;
    created = false;
    reported = false;
    syncxfer = true;
    newnode.reset();
    parent_dbid = 0;
    slocalname = NULL;

    ts = TREESTATE_NONE;
    dts = TREESTATE_NONE;

    type = ctype;
    syncid = sync->client->nextsyncid();

    bumpnagleds();

    if (cparent)
    {
        setnameparent(cparent, &cfullpath, std::move(shortname));
    }
    else
    {
        localname = cfullpath;
        slocalname.reset(shortname && *shortname != localname ? shortname.release() : nullptr);
        name = localname.toPath(*sync->client->fsaccess);
    }

    scanseqno = sync->scanseqno;

    // mark fsid as not valid
    fsid_it = sync->client->fsidnode.end();

    // enable folder notification
    if (type == FOLDERNODE)
    {
        sync->dirnotify->addnotify(this, cfullpath);
    }

    sync->client->syncactivity = true;

    sync->client->totalLocalNodes++;
    sync->localnodes[type]++;
}

// update treestates back to the root LocalNode, inform app about changes
void LocalNode::treestate(treestate_t newts)
{
    if (!sync)
    {
        LOG_err << "LocalNode::init() was never called";
        assert(false);
        return;
    }

    if (newts != TREESTATE_NONE)
    {
        ts = newts;
    }

    if (ts != dts)
    {
        sync->client->app->syncupdate_treestate(this);
    }

    if (parent && ((newts == TREESTATE_NONE && ts != TREESTATE_NONE)
                   || (ts != dts && (!(ts == TREESTATE_SYNCED && parent->ts == TREESTATE_SYNCED))
                                 && (!(ts == TREESTATE_SYNCING && parent->ts == TREESTATE_SYNCING))
                                 && (!(ts == TREESTATE_PENDING && (parent->ts == TREESTATE_PENDING
                                                                   || parent->ts == TREESTATE_SYNCING))))))
    {
        treestate_t state = TREESTATE_NONE;
        if (newts != TREESTATE_NONE && ts == TREESTATE_SYNCING)
        {
            state = TREESTATE_SYNCING;
        }
        else
        {
            state = parent->checkstate();
        }

        parent->treestate(state);
    }

    dts = ts;
}

treestate_t LocalNode::checkstate()
{
    if (type == FILENODE)
        return ts;

    treestate_t state = TREESTATE_SYNCED;
    for (localnode_map::iterator it = children.begin(); it != children.end(); it++)
    {
        if (it->second->ts == TREESTATE_SYNCING)
        {
            state = TREESTATE_SYNCING;
            break;
        }

        if (it->second->ts == TREESTATE_PENDING && state == TREESTATE_SYNCED)
        {
            state = TREESTATE_PENDING;
        }
    }
    return state;
}

void LocalNode::setnode(Node* cnode)
{
    if (node && (node != cnode) && node->localnode)
    {
        node->localnode = NULL;
    }

    deleted = false;

    node = cnode;

    if (node)
    {
        node->localnode = this;
    }
}

void LocalNode::setnotseen(int newnotseen)
{
    if (!sync)
    {
        LOG_err << "LocalNode::init() was never called";
        assert(false);
        return;
    }

    if (!newnotseen)
    {
        if (notseen)
        {
            sync->client->localsyncnotseen.erase(notseen_it);
        }

        notseen = 0;
        scanseqno = sync->scanseqno;
    }
    else
    {
        if (!notseen)
        {
            notseen_it = sync->client->localsyncnotseen.insert(this).first;
        }

        notseen = newnotseen;
    }
}

// set fsid - assume that an existing assignment of the same fsid is no longer current and revoke
void LocalNode::setfsid(handle newfsid, handlelocalnode_map& fsidnodes)
{
    if (!sync)
    {
        LOG_err << "LocalNode::init() was never called";
        assert(false);
        return;
    }

    if (fsid_it != fsidnodes.end())
    {
        if (newfsid == fsid)
        {
            return;
        }

        fsidnodes.erase(fsid_it);
    }

    fsid = newfsid;

    pair<handlelocalnode_map::iterator, bool> r = fsidnodes.insert(std::make_pair(fsid, this));

    fsid_it = r.first;

    if (!r.second)
    {
        // remove previous fsid assignment (the node is likely about to be deleted)
        fsid_it->second->fsid_it = fsidnodes.end();
        fsid_it->second = this;
    }
}

LocalNode::~LocalNode()
{
    if (!sync)
    {
        LOG_err << "LocalNode::init() was never called";
        assert(false);
        return;
    }

    if (sync->state == SYNC_ACTIVE || sync->state == SYNC_INITIALSCAN)
    {
        sync->statecachedel(this);

        if (type == FOLDERNODE)
        {
            sync->client->app->syncupdate_local_folder_deletion(sync, this);
        }
        else
        {
            sync->client->app->syncupdate_local_file_deletion(sync, this);
        }
    }

    setnotseen(0);

    newnode.reset();

    if (sync->dirnotify.get())
    {
        // deactivate corresponding notifyq records
        for (int q = DirNotify::RETRY; q >= DirNotify::EXTRA; q--)
        {
            sync->dirnotify->notifyq[q].replaceLocalNodePointers(this, (LocalNode*)~0);
        }
    }

    // remove from fsidnode map, if present
    if (fsid_it != sync->client->fsidnode.end())
    {
        sync->client->fsidnode.erase(fsid_it);
    }

    sync->client->totalLocalNodes--;
    sync->localnodes[type]--;

    if (type == FILENODE && size > 0)
    {
        sync->localbytes -= size;
    }

    if (type == FOLDERNODE)
    {
        if (sync->dirnotify.get())
        {
            sync->dirnotify->delnotify(this);
        }
    }

    // remove parent association
    if (parent)
    {
        setnameparent(NULL, NULL, NULL);
    }

    for (localnode_map::iterator it = children.begin(); it != children.end(); )
    {
        delete it++->second;
    }

    if (node)
    {
        // move associated node to SyncDebris unless the sync is currently
        // shutting down
        if (sync->state < SYNC_INITIALSCAN)
        {
            node->localnode = NULL;
        }
        else
        {
            sync->client->movetosyncdebris(node, sync->inshare);
        }
    }

    slocalname.reset();
}

LocalPath LocalNode::getLocalPath() const
{
    LocalPath lp;
    getlocalpath(lp);
    return lp;
}

void LocalNode::getlocalpath(LocalPath& path) const
{
    if (!sync)
    {
        LOG_err << "LocalNode::init() was never called";
        assert(false);
        return;
    }

    path.erase();

    for (const LocalNode* l = this; l != nullptr; l = l->parent)
    {
        assert(!l->parent || l->parent->sync == sync);

<<<<<<< HEAD
        // sync root has absolute path, the rest are just their leafname
        path.prependWithSeparator(l->localname, sync->client->fsaccess->localseparator);
=======
        // use short name, if available (less likely to overflow MAXPATH,
        // perhaps faster?) and sdisable not set.  Use localname from the sync root though, as it has the absolute path.
        if (!sdisable && l->slocalname && l->parent)
        {
            path.prependWithSeparator(*l->slocalname);
        }
        else
        {
            path.prependWithSeparator(l->localname);
        }
>>>>>>> d6072256
    }
}

string LocalNode::localnodedisplaypath(FileSystemAccess& fsa) const
{
    LocalPath local;
    getlocalpath(local);
    return local.toPath(fsa);
}

// locate child by localname or slocalname
LocalNode* LocalNode::childbyname(LocalPath* localname)
{
    localnode_map::iterator it;

    if (!localname || ((it = children.find(localname)) == children.end() && (it = schildren.find(localname)) == schildren.end()))
    {
        return NULL;
    }

    return it->second;
}

void LocalNode::prepare()
{
    getlocalpath(transfer->localfilename);

    // is this transfer in progress? update file's filename.
    if (transfer->slot && transfer->slot->fa && !transfer->slot->fa->nonblocking_localname.empty())
    {
        transfer->slot->fa->updatelocalname(transfer->localfilename, false);
    }

    treestate(TREESTATE_SYNCING);
}

// complete a sync upload: complete to //bin if a newer node exists (which
// would have been caused by a race condition)
void LocalNode::completed(Transfer* t, LocalNode*)
{
    // complete to rubbish for later retrieval if the parent node does not
    // exist or is newer
    if (!parent || !parent->node || (node && mtime < node->mtime))
    {
        h = t->client->rootnodes[RUBBISHNODE - ROOTNODE];
    }
    else
    {
        // otherwise, overwrite node if it already exists and complete in its
        // place
        h = parent->node->nodehandle;
    }

    File::completed(t, this);
}

// serialize/unserialize the following LocalNode properties:
// - type/size
// - fsid
// - parent LocalNode's dbid
// - corresponding Node handle
// - local name
// - fingerprint crc/mtime (filenodes only)
bool LocalNode::serialize(string* d)
{
    CacheableWriter w(*d);
    w.serializei64(type ? -type : size);
    w.serializehandle(fsid);
    w.serializeu32(parent ? parent->dbid : 0);
    w.serializenodehandle(node ? node->nodehandle : UNDEF);
    w.serializestring(localname.platformEncoded());
    if (type == FILENODE)
    {
        w.serializebinary((byte*)crc.data(), sizeof(crc));
        w.serializecompressed64(mtime);
    }
    w.serializebyte(mSyncable);
    w.serializeexpansionflags(1);  // first flag indicates we are storing slocalname.  Storing it is much, much faster than looking it up on startup.
    auto tmpstr = slocalname ? slocalname->platformEncoded() : string();
    w.serializepstr(slocalname ? &tmpstr : nullptr);

    return true;
}

LocalNode* LocalNode::unserialize(Sync* sync, const string* d)
{
    if (d->size() < sizeof(m_off_t)         // type/size combo
                  + sizeof(handle)          // fsid
                  + sizeof(uint32_t)        // parent dbid
                  + MegaClient::NODEHANDLE  // handle
                  + sizeof(short))          // localname length
    {
        LOG_err << "LocalNode unserialization failed - short data";
        return NULL;
    }

    CacheableReader r(*d);

    nodetype_t type;
    m_off_t size;

    if (!r.unserializei64(size)) return nullptr;

    if (size < 0 && size >= -FOLDERNODE)
    {
        // will any compiler optimize this to a const assignment?
        type = (nodetype_t)-size;
        size = 0;
    }
    else
    {
        type = FILENODE;
    }

    handle fsid;
    uint32_t parent_dbid;
    handle h = 0;
    string localname, shortname;
    uint64_t mtime = 0;
    int32_t crc[4];
    memset(crc, 0, sizeof crc);
    byte syncable = 1;
    unsigned char expansionflags[8] = { 0 };

    if (!r.unserializehandle(fsid) ||
        !r.unserializeu32(parent_dbid) ||
        !r.unserializenodehandle(h) ||
        !r.unserializestring(localname) ||
        (type == FILENODE && !r.unserializebinary((byte*)crc, sizeof(crc))) ||
        (type == FILENODE && !r.unserializecompressed64(mtime)) ||
        (r.hasdataleft() && !r.unserializebyte(syncable)) ||
        (r.hasdataleft() && !r.unserializeexpansionflags(expansionflags, 1)) ||
        (expansionflags[0] && !r.unserializecstr(shortname, false)))
    {
        LOG_err << "LocalNode unserialization failed at field " << r.fieldnum;
        return nullptr;
    }
    assert(!r.hasdataleft());

    LocalNode* l = new LocalNode();

    l->type = type;
    l->size = size;

    l->parent_dbid = parent_dbid;

    l->fsid = fsid;
    l->fsid_it = sync->client->fsidnode.end();

    l->localname = LocalPath::fromPlatformEncoded(localname);
    l->slocalname.reset(shortname.empty() ? nullptr : new LocalPath(LocalPath::fromPlatformEncoded(shortname)));
    l->slocalname_in_db = 0 != expansionflags[0];
    l->name = l->localname.toName(*sync->client->fsaccess, sync->mFilesystemType);

    memcpy(l->crc.data(), crc, sizeof crc);
    l->mtime = mtime;
    l->isvalid = true;

    l->node = sync->client->nodebyhandle(h);
    l->parent = nullptr;
    l->sync = sync;
    l->mSyncable = syncable == 1;

    // FIXME: serialize/unserialize
    l->created = false;
    l->reported = false;
    l->checked = h != UNDEF; // TODO: Is this a bug? h will never be UNDEF

    return l;
}

#endif

void Fingerprints::newnode(Node* n)
{
    if (n->type == FILENODE)
    {
        n->fingerprint_it = mFingerprints.end();
    }
}

void Fingerprints::add(Node* n)
{
    if (n->type == FILENODE)
    {
        n->fingerprint_it = mFingerprints.insert(n);
        mSumSizes += n->size;
    }
}

void Fingerprints::remove(Node* n)
{
    if (n->type == FILENODE && n->fingerprint_it != mFingerprints.end())
    {
        mSumSizes -= n->size;
        mFingerprints.erase(n->fingerprint_it);
        n->fingerprint_it = mFingerprints.end();
    }
}

void Fingerprints::clear()
{
    mFingerprints.clear();
    mSumSizes = 0;
}

m_off_t Fingerprints::getSumSizes()
{
    return mSumSizes;
}

Node* Fingerprints::nodebyfingerprint(FileFingerprint* fingerprint)
{
    fingerprint_set::iterator it = mFingerprints.find(fingerprint);
    return it == mFingerprints.end() ? nullptr : static_cast<Node*>(*it);
}

node_vector *Fingerprints::nodesbyfingerprint(FileFingerprint* fingerprint)
{
    node_vector *nodes = new node_vector();
    auto p = mFingerprints.equal_range(fingerprint);
    for (iterator it = p.first; it != p.second; ++it)
    {
        nodes->push_back(static_cast<Node*>(*it));
    }
    return nodes;
}

} // namespace<|MERGE_RESOLUTION|>--- conflicted
+++ resolved
@@ -1664,21 +1664,8 @@
     {
         assert(!l->parent || l->parent->sync == sync);
 
-<<<<<<< HEAD
         // sync root has absolute path, the rest are just their leafname
-        path.prependWithSeparator(l->localname, sync->client->fsaccess->localseparator);
-=======
-        // use short name, if available (less likely to overflow MAXPATH,
-        // perhaps faster?) and sdisable not set.  Use localname from the sync root though, as it has the absolute path.
-        if (!sdisable && l->slocalname && l->parent)
-        {
-            path.prependWithSeparator(*l->slocalname);
-        }
-        else
-        {
-            path.prependWithSeparator(l->localname);
-        }
->>>>>>> d6072256
+        path.prependWithSeparator(l->localname);
     }
 }
 
