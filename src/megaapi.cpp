--- conflicted
+++ resolved
@@ -1789,15 +1789,9 @@
     pImpl->getAccountDetails(true, true, true, sessions, purchases, transactions, listener);
 }
 
-<<<<<<< HEAD
-void MegaApi::queryBandwidthQuota(long long size, MegaRequestListener *listener)
-{
-    pImpl->queryBandwidthQuota(size, listener);
-=======
 void MegaApi::queryTransferQuota(long long size, MegaRequestListener *listener)
 {
     pImpl->queryTransferQuota(size, listener);
->>>>>>> 32b6c198
 }
 
 void MegaApi::getPricing(MegaRequestListener *listener)
