--- conflicted
+++ resolved
@@ -11261,11 +11261,7 @@
 
         // allow sc requests to start 
         scsn.setScsn(cachedscsn);
-<<<<<<< HEAD
         LOG_info << "Session loaded from local cache. SCSN: " << scsn;
-=======
-        LOG_info << "Session loaded from local cache. SCSN: " << scsn.text();
->>>>>>> 754bbfbb
 
 #ifdef ENABLE_SYNC
         resumeResumableSyncs();
