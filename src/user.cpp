/**
 * @file user.cpp
 * @brief Class for manipulating user / contact data
 *
 * (c) 2013-2014 by Mega Limited, Auckland, New Zealand
 *
 * This file is part of the MEGA SDK - Client Access Engine.
 *
 * Applications using the MEGA API must present a valid application key
 * and comply with the the rules set forth in the Terms of Service.
 *
 * The MEGA SDK is distributed in the hope that it will be useful,
 * but WITHOUT ANY WARRANTY; without even the implied warranty of
 * MERCHANTABILITY or FITNESS FOR A PARTICULAR PURPOSE.
 *
 * @copyright Simplified (2-clause) BSD License.
 *
 * You should have received a copy of the license along with this
 * program.
 */

#include "mega/user.h"
#include "mega/megaclient.h"
#include "mega/logging.h"

namespace mega {
User::User(const char* cemail)
{
    userhandle = UNDEF;
    show = VISIBILITY_UNKNOWN;
    ctime = 0;
    pubkrequested = false;
    isTemporary = false;
    resetTag();

    if (cemail)
    {
        email = cemail;
    }

    memset(&changed, 0, sizeof(changed));
}

bool User::serialize(string* d)
{
    unsigned char l;
    unsigned short ll;
    time_t ts;
    AttrMap attrmap;
    char attrVersion = '1';

    d->reserve(d->size() + 100 + attrmap.storagesize(10));

    d->append((char*)&userhandle, sizeof userhandle);
    
    // FIXME: use m_time_t & Serialize64 instead
    ts = ctime;
    d->append((char*)&ts, sizeof ts);
    d->append((char*)&show, sizeof show);

    l = (unsigned char)email.size();
    d->append((char*)&l, sizeof l);
    d->append(email.c_str(), l);

    d->append((char*)&attrVersion, 1);
    d->append("\0\0\0\0\0\0", 7);

    // serialization of attributes
    l = (unsigned char)attrs.size();
    d->append((char*)&l, sizeof l);
    for (userattr_map::iterator it = attrs.begin(); it != attrs.end(); it++)
    {
        d->append((char*)&it->first, sizeof it->first);

        ll = (unsigned short)it->second.size();
        d->append((char*)&ll, sizeof ll);
        d->append(it->second.data(), ll);

        if (attrsv.find(it->first) != attrsv.end())
        {
            ll = (unsigned short)attrsv[it->first].size();
            d->append((char*)&ll, sizeof ll);
            d->append(attrsv[it->first].data(), ll);
        }
        else
        {
            ll = 0;
            d->append((char*)&ll, sizeof ll);
        }
    }

    if (pubk.isvalid())
    {
        pubk.serializekey(d, AsymmCipher::PUBKEY);
    }

    return true;
}

User* User::unserialize(MegaClient* client, string* d)
{
    handle uh;
    time_t ts;
    visibility_t v;
    unsigned char l;
    unsigned short ll;
    string m;
    User* u;
    const char* ptr = d->data();
    const char* end = ptr + d->size();
    int i;
    char attrVersion;

    if (ptr + sizeof(handle) + sizeof(time_t) + sizeof(visibility_t) + 2 > end)
    {
        return NULL;
    }

    uh = MemAccess::get<handle>(ptr);
    ptr += sizeof uh;

    // FIXME: use m_time_t & Serialize64
    ts = MemAccess::get<time_t>(ptr);
    ptr += sizeof ts;

    v = MemAccess::get<visibility_t>(ptr);
    ptr += sizeof v;

    l = *ptr++;
    if (l)
    {
        if (ptr + l > end)
        {
            return NULL;
        }
        m.assign(ptr, l);
    }
    ptr += l;

    if (ptr + sizeof(char) > end)
    {
        return NULL;
    }

    attrVersion = MemAccess::get<char>(ptr);
    ptr += sizeof(attrVersion);

    for (i = 7; i--;)
    {
        if (ptr + MemAccess::get<unsigned char>(ptr) < end)
        {
            ptr += MemAccess::get<unsigned char>(ptr) + 1;
        }
    }

    if ((i >= 0) || !(u = client->finduser(uh, 1)))
    {
        return NULL;
    }

    client->mapuser(uh, m.c_str());
    u->set(v, ts);
    u->resetTag();

    if (attrVersion == '\0')
    {
        AttrMap attrmap;
        if ((ptr < end) && !(ptr = attrmap.unserialize(ptr, end)))
        {
            client->discarduser(uh);
            return NULL;
        }
    }
    else if (attrVersion == '1')
    {
        attr_t key;

        if (ptr + sizeof(char) > end)
        {
            client->discarduser(uh);
            return NULL;
        }

        l = *ptr++;
        for (int i = 0; i < l; i++)
        {
            if (ptr + sizeof key + sizeof(ll) > end)
            {
                client->discarduser(uh);
                return NULL;
            }

            key = MemAccess::get<attr_t>(ptr);
            ptr += sizeof key;

            ll = MemAccess::get<short>(ptr);
            ptr += sizeof ll;

            if (ptr + ll + sizeof(ll) > end)
            {
                client->discarduser(uh);
                return NULL;
            }

            u->attrs[key].assign(ptr, ll);
            ptr += ll;

            ll = MemAccess::get<short>(ptr);
            ptr += sizeof ll;

            if (ll)
            {
                if (ptr + ll > end)
                {
                    client->discarduser(uh);
                    return NULL;
                }
                u->attrsv[key].assign(ptr,ll);
                ptr += ll;
            }
        }
    }

#ifdef ENABLE_CHAT
    const string *av = (u->isattrvalid(ATTR_KEYRING)) ? u->getattr(ATTR_KEYRING) : NULL;
    if (av)
    {
        TLVstore *tlvRecords = TLVstore::containerToTLVrecords(av, &client->key);
        if (tlvRecords)
        {
            if (tlvRecords->find(EdDSA::TLV_KEY))
            {
                client->signkey = new EdDSA(client->rng, (unsigned char *) tlvRecords->get(EdDSA::TLV_KEY).data());
                if (!client->signkey->initializationOK)
                {
                    delete client->signkey;
                    client->signkey = NULL;
                    LOG_warn << "Failed to load chat key from local cache.";
                }
                else
                {
                    LOG_info << "Signing key loaded from local cache.";
                }
            }

            if (tlvRecords->find(ECDH::TLV_KEY))
            {
                client->chatkey = new ECDH((unsigned char *) tlvRecords->get(ECDH::TLV_KEY).data());
                if (!client->chatkey->initializationOK)
                {
                    delete client->chatkey;
                    client->chatkey = NULL;
                    LOG_warn << "Failed to load chat key from local cache.";
                }
                else
                {
                    LOG_info << "Chat key successfully loaded from local cache.";
                }
            }

            delete tlvRecords;
        }
        else
        {
            LOG_warn << "Failed to decrypt keyring from cache";
        }
    }
#endif

    if ((ptr < end) && !u->pubk.setkey(AsymmCipher::PUBKEY, (byte*)ptr, end - ptr))
    {
        client->discarduser(uh);
        return NULL;
    }

    return u;
}

void User::setattr(attr_t at, string *av, string *v)
{
    setChanged(at);

    if (at != ATTR_AVATAR)  // avatar is saved to disc
    {
        attrs[at] = *av;
    }

    attrsv[at] = v ? *v : "N";
}

void User::invalidateattr(attr_t at)
{
    setChanged(at);
    attrsv.erase(at);
}

void User::removeattr(attr_t at)
{
    setChanged(at);
    attrs.erase(at);
    attrsv.erase(at);
}

// returns the value if there is value (even if it's invalid by now)
const string * User::getattr(attr_t at)
{
    userattr_map::const_iterator it = attrs.find(at);
    if (it != attrs.end())
    {
        return &(it->second);
    }

    return NULL;
}

bool User::isattrvalid(attr_t at)
{
    return attrsv.count(at);
}

string User::attr2string(attr_t type)
{
    string attrname;

    switch(type)
    {
        case ATTR_AVATAR:
            attrname = "+a";
            break;

        case ATTR_FIRSTNAME:
            attrname = "firstname";
            break;

        case ATTR_LASTNAME:
            attrname = "lastname";
            break;

        case ATTR_AUTHRING:
            attrname = "*!authring";
            break;

        case ATTR_LAST_INT:
            attrname = "*!lstint";
            break;

        case ATTR_ED25519_PUBK:
            attrname = "+puEd255";
            break;

        case ATTR_CU25519_PUBK:
            attrname = "+puCu255";
            break;

        case ATTR_SIG_RSA_PUBK:
            attrname = "+sigPubk";
            break;

        case ATTR_SIG_CU255_PUBK:
            attrname = "+sigCu255";
            break;

        case ATTR_KEYRING:
            attrname = "*keyring";
            break;

        case ATTR_COUNTRY:
            attrname = "country";
            break;

        case ATTR_BIRTHDAY:
            attrname = "birthday";
            break;

        case ATTR_BIRTHMONTH:
            attrname = "birthmonth";
            break;

        case ATTR_BIRTHYEAR:
            attrname = "birthyear";
            break;

        case ATTR_LANGUAGE:
            attrname = "^!lang";
            break;

        case ATTR_PWD_REMINDER:
            attrname = "^!prd";
            break;

        case ATTR_DISABLE_VERSIONS:
            attrname = "^!dv";
            break;

        case ATTR_CONTACT_LINK_VERIFICATION:
            attrname = "^clv";
            break;

        case ATTR_RICH_PREVIEWS:
            attrname = "*!rp";
            break;

        case ATTR_LAST_PSA:
            attrname = "^!lastPsa";
            break;

        case ATTR_RUBBISH_TIME:
            attrname = "^!rubbishtime";
            break;

        case ATTR_STORAGE_STATE:
            attrname = "^!usl";
            break;

        case ATTR_GEOLOCATION:
            attrname = "*!geo";
            break;

<<<<<<< HEAD
        case ATTR_UNSHAREABLE_ATTR:
            attrname = "*usk";  // unshareable key (for encrypting attributes that should not be shared)
=======
        case ATTR_CAMERA_UPLOADS_FOLDER:
            attrname = "*!cam";
            break;

        case ATTR_MY_CHAT_FILES_FOLDER:
            attrname = "*!cf";
>>>>>>> f6b2d1c1
            break;

        case ATTR_UNKNOWN:  // empty string
            break;
    }

    return attrname;
}

string User::attr2longname(attr_t type)
{
    string longname;

    switch(type)
    {
    case ATTR_AVATAR:
        longname = "AVATAR";
        break;

    case ATTR_FIRSTNAME:
        longname = "FIRSTNAME";
        break;

    case ATTR_LASTNAME:
        longname = "LASTNAME";
        break;

    case ATTR_AUTHRING:
        longname = "AUTHRING";
        break;

    case ATTR_LAST_INT:
        longname = "LAST_INT";
        break;

    case ATTR_ED25519_PUBK:
        longname = "ED25519_PUBK";
        break;

    case ATTR_CU25519_PUBK:
        longname = "CU25519_PUBK";
        break;

    case ATTR_SIG_RSA_PUBK:
        longname = "SIG_RSA_PUBK";
        break;

    case ATTR_SIG_CU255_PUBK:
        longname = "SIG_CU255_PUBK";
        break;

    case ATTR_KEYRING:
        longname = "KEYRING";
        break;

    case ATTR_COUNTRY:
        longname = "COUNTRY";
        break;

    case ATTR_BIRTHDAY:
        longname = "BIRTHDAY";
        break;

    case ATTR_BIRTHMONTH:
        longname = "BIRTHMONTH";
        break;

    case ATTR_BIRTHYEAR:
        longname = "BIRTHYEAR";
        break;

    case ATTR_LANGUAGE:
        longname = "LANGUAGE";
        break;

    case ATTR_PWD_REMINDER:
        longname = "PWD_REMINDER";
        break;

    case ATTR_DISABLE_VERSIONS:
        longname = "DISABLE_VERSIONS";
        break;

    case ATTR_CONTACT_LINK_VERIFICATION:
        longname = "CONTACT_LINK_VERIFICATION";
        break;

    case ATTR_RICH_PREVIEWS:
        longname = "RICH_PREVIEWS";
        break;

    case ATTR_LAST_PSA:
        longname = "LAST_PSA";
        break;

    case ATTR_RUBBISH_TIME:
        longname = "RUBBISH_TIME";
        break;

    case ATTR_STORAGE_STATE:
        longname = "STORAGE_STATE";
        break;

    case ATTR_GEOLOCATION:
        longname = "GEOLOCATION";
        break;
            
    case ATTR_UNSHAREABLE_ATTR:
        longname = "UNSHAREABLE_ATTR";
        break;

    case ATTR_CAMERA_UPLOADS_FOLDER:
        longname = "CAMERA_UPLOADS_FOLDER";
        break;

    case ATTR_MY_CHAT_FILES_FOLDER:
        longname = "MY_CHAT_FILES_FOLDER";
        break;

    case ATTR_UNKNOWN:
        longname = "";  // empty string
        break;
    }

    return longname;
}


attr_t User::string2attr(const char* name)
{
    if (!strcmp(name, "*keyring"))
    {
        return ATTR_KEYRING;
    }
    else if (!strcmp(name, "*!authring"))
    {
        return ATTR_AUTHRING;
    }
    else if (!strcmp(name, "*!lstint"))
    {
        return ATTR_LAST_INT;
    }
    else if (!strcmp(name, "+puCu255"))
    {
        return ATTR_CU25519_PUBK;
    }
    else if (!strcmp(name, "+puEd255"))
    {
        return ATTR_ED25519_PUBK;
    }
    else if (!strcmp(name, "+sigPubk"))
    {
        return ATTR_SIG_RSA_PUBK;
    }
    else if (!strcmp(name, "+sigCu255"))
    {
        return ATTR_SIG_CU255_PUBK;
    }
    else if (!strcmp(name, "+a"))
    {
        return ATTR_AVATAR;
    }
    else if (!strcmp(name, "firstname"))
    {
        return ATTR_FIRSTNAME;
    }
    else if (!strcmp(name, "lastname"))
    {
        return ATTR_LASTNAME;
    }
    else if (!strcmp(name, "country"))
    {
        return ATTR_COUNTRY;
    }
    else if (!strcmp(name, "birthday"))
    {
        return ATTR_BIRTHDAY;
    }
    else if(!strcmp(name, "birthmonth"))
    {
        return ATTR_BIRTHMONTH;
    }
    else if(!strcmp(name, "birthyear"))
    {
        return ATTR_BIRTHYEAR;
    }
    else if(!strcmp(name, "^!lang"))
    {
        return ATTR_LANGUAGE;
    }
    else if(!strcmp(name, "^!prd"))
    {
        return ATTR_PWD_REMINDER;
    }
    else if(!strcmp(name, "^!dv"))
    {
        return ATTR_DISABLE_VERSIONS;
    }
    else if(!strcmp(name, "^clv"))
    {
        return ATTR_CONTACT_LINK_VERIFICATION;
    }
    else if(!strcmp(name, "*!rp"))
    {
        return ATTR_RICH_PREVIEWS;
    }
    else if(!strcmp(name, "^!lastPsa"))
    {
        return ATTR_LAST_PSA;
    }
    else if(!strcmp(name, "^!rubbishtime"))
    {
        return ATTR_RUBBISH_TIME;
    }
    else if(!strcmp(name, "^!usl"))
    {
        return ATTR_STORAGE_STATE;
    }
    else if(!strcmp(name, "*!geo"))
    {
        return ATTR_GEOLOCATION;
    }
<<<<<<< HEAD
    else if (!strcmp(name, "*usk"))
    {
        return ATTR_UNSHAREABLE_ATTR;
=======
    else if(!strcmp(name, "*!cam"))
    {
        return ATTR_CAMERA_UPLOADS_FOLDER;
    }
    else if(!strcmp(name, "*!cf"))
    {
        return ATTR_MY_CHAT_FILES_FOLDER;
>>>>>>> f6b2d1c1
    }
    else
    {
        return ATTR_UNKNOWN;   // attribute not recognized
    }
}

bool User::needversioning(attr_t at)
{
    switch(at)
    {
        case ATTR_AVATAR:
        case ATTR_FIRSTNAME:
        case ATTR_LASTNAME:
        case ATTR_COUNTRY:
        case ATTR_BIRTHDAY:
        case ATTR_BIRTHMONTH:
        case ATTR_BIRTHYEAR:
        case ATTR_LANGUAGE:
        case ATTR_PWD_REMINDER:
        case ATTR_DISABLE_VERSIONS:
        case ATTR_RICH_PREVIEWS:
        case ATTR_LAST_PSA:
        case ATTR_RUBBISH_TIME:
        case ATTR_GEOLOCATION:
<<<<<<< HEAD
        case ATTR_UNSHAREABLE_ATTR:
=======
        case ATTR_CAMERA_UPLOADS_FOLDER:
        case ATTR_MY_CHAT_FILES_FOLDER:
>>>>>>> f6b2d1c1
            return 0;

        case ATTR_AUTHRING:
        case ATTR_LAST_INT:
        case ATTR_ED25519_PUBK:
        case ATTR_CU25519_PUBK:
        case ATTR_SIG_RSA_PUBK:
        case ATTR_SIG_CU255_PUBK:
        case ATTR_KEYRING:
        case ATTR_CONTACT_LINK_VERIFICATION:
            return 1;

        case ATTR_STORAGE_STATE: //putua is forbidden for this attribute
        default:
            return -1;
    }
}

char User::scope(attr_t at)
{
    switch(at)
    {
        case ATTR_KEYRING:
        case ATTR_AUTHRING:
        case ATTR_LAST_INT:
        case ATTR_RICH_PREVIEWS:
        case ATTR_GEOLOCATION:
<<<<<<< HEAD
        case ATTR_UNSHAREABLE_ATTR:
=======
        case ATTR_CAMERA_UPLOADS_FOLDER:
        case ATTR_MY_CHAT_FILES_FOLDER:
>>>>>>> f6b2d1c1
            return '*';

        case ATTR_AVATAR:
        case ATTR_ED25519_PUBK:
        case ATTR_CU25519_PUBK:
        case ATTR_SIG_RSA_PUBK:
        case ATTR_SIG_CU255_PUBK:
            return '+';

        case ATTR_LANGUAGE:
        case ATTR_PWD_REMINDER:
        case ATTR_DISABLE_VERSIONS:
        case ATTR_CONTACT_LINK_VERIFICATION:
        case ATTR_LAST_PSA:
        case ATTR_RUBBISH_TIME:
        case ATTR_STORAGE_STATE:
            return '^';

        default:
            return '0';
    }
}

bool User::mergePwdReminderData(int numDetails, const char *data, unsigned int size, string *newValue)
{
    if (numDetails == 0)
    {
        return false;
    }

    // format: <lastSuccess>:<lastSkipped>:<mkExported>:<dontShowAgain>:<lastLogin>
    string oldValue;
    if (data && size)
    {
        oldValue.assign(data, size);

        // ensure the old value has a valid format
        if (std::count(oldValue.begin(), oldValue.end(), ':') != 4
                || oldValue.length() < 9)
        {
            oldValue = "0:0:0:0:0";
        }
    }
    else    // no existing value, set with default values and update it consequently
    {
        oldValue = "0:0:0:0:0";
    }

    bool lastSuccess = (numDetails & PWD_LAST_SUCCESS) != 0;
    bool lastSkipped = (numDetails & PWD_LAST_SKIPPED) != 0;
    bool mkExported = (numDetails & PWD_MK_EXPORTED) != 0;
    bool dontShowAgain = (numDetails & PWD_DONT_SHOW) != 0;
    bool lastLogin = (numDetails & PWD_LAST_LOGIN) != 0;

    bool changed = false;

    // Timestamp for last successful validation of password in PRD
    m_time_t tsLastSuccess;
    size_t len = oldValue.find(":");
    string buf = oldValue.substr(0, len) + "#"; // add character control '#' for conversion
    oldValue = oldValue.substr(len + 1);    // skip ':'
    if (lastSuccess)
    {
        changed = true;
        tsLastSuccess = m_time();
    }
    else
    {
        char *pEnd = NULL;
        tsLastSuccess = strtoll(buf.data(), &pEnd, 10);
        if (*pEnd != '#' || tsLastSuccess == LLONG_MAX || tsLastSuccess == LLONG_MIN)
        {
            tsLastSuccess = 0;
            changed = true;
        }
    }

    // Timestamp for last time the PRD was skipped
    m_time_t tsLastSkipped;
    len = oldValue.find(":");
    buf = oldValue.substr(0, len) + "#";
    oldValue = oldValue.substr(len + 1);
    if (lastSkipped)
    {
        tsLastSkipped = m_time();
        changed = true;
    }
    else
    {
        char *pEnd = NULL;
        tsLastSkipped = strtoll(buf.data(), &pEnd, 10);
        if (*pEnd != '#' || tsLastSkipped == LLONG_MAX || tsLastSkipped == LLONG_MIN)
        {
            tsLastSkipped = 0;
            changed = true;
        }
    }

    // Flag for Recovery Key exported
    bool flagMkExported;
    len = oldValue.find(":");
    if (len != 1)
    {
        return false;
    }
    buf = oldValue.substr(0, len) + "#";
    oldValue = oldValue.substr(len + 1);
    if (mkExported && !(buf.at(0) == '1'))
    {
        flagMkExported = true;
        changed = true;
    }
    else
    {
        char *pEnd = NULL;
        int tmp = strtol(buf.data(), &pEnd, 10);
        if (*pEnd != '#' || (tmp != 0 && tmp != 1))
        {
            flagMkExported = false;
            changed = true;
        }
        else
        {
            flagMkExported = tmp;
        }
    }

    // Flag for "Don't show again" the PRD
    bool flagDontShowAgain;
    len = oldValue.find(":");
    if (len != 1 || len + 1 == oldValue.length())
    {
        return false;
    }
    buf = oldValue.substr(0, len) + "#";
    oldValue = oldValue.substr(len + 1);
    if (dontShowAgain && !(buf.at(0) == '1'))
    {
        flagDontShowAgain = true;
        changed = true;
    }
    else
    {
        char *pEnd = NULL;
        int tmp = strtol(buf.data(), &pEnd, 10);
        if (*pEnd != '#' || (tmp != 0 && tmp != 1))
        {
            flagDontShowAgain = false;
            changed = true;
        }
        else
        {
            flagDontShowAgain = tmp;
        }
    }

    // Timestamp for last time user logged in
    m_time_t tsLastLogin = 0;
    len = oldValue.length();
    if (lastLogin)
    {
        tsLastLogin = m_time();
        changed = true;
    }
    else
    {
        buf = oldValue.substr(0, len) + "#";

        char *pEnd = NULL;
        tsLastLogin = strtoll(buf.data(), &pEnd, 10);
        if (*pEnd != '#' || tsLastLogin == LLONG_MAX || tsLastLogin == LLONG_MIN)
        {
            tsLastLogin = 0;
            changed = true;
        }
    }

    std::stringstream value;
    value << tsLastSuccess << ":" << tsLastSkipped << ":" << flagMkExported
        << ":" << flagDontShowAgain << ":" << tsLastLogin;

    *newValue = value.str();

    return changed;
}

m_time_t User::getPwdReminderData(int numDetail, const char *data, unsigned int size)
{
    if (!numDetail || !data || !size)
    {
        return 0;
    }

    // format: <lastSuccess>:<lastSkipped>:<mkExported>:<dontShowAgain>:<lastLogin>
    string value;
    value.assign(data, size);

    // ensure the value has a valid format
    if (std::count(value.begin(), value.end(), ':') != 4
            || value.length() < 9)
    {
        return 0;
    }

    bool lastSuccess = (numDetail & PWD_LAST_SUCCESS) != 0;
    bool lastSkipped = (numDetail & PWD_LAST_SKIPPED) != 0;
    bool mkExported = (numDetail & PWD_MK_EXPORTED) != 0;
    bool dontShowAgain = (numDetail & PWD_DONT_SHOW) != 0;
    bool lastLogin = (numDetail & PWD_LAST_LOGIN) != 0;

    // Timestamp for last successful validation of password in PRD
    m_time_t tsLastSuccess;
    size_t len = value.find(":");
    string buf = value.substr(0, len) + "#"; // add character control '#' for conversion
    value = value.substr(len + 1);    // skip ':'
    if (lastSuccess)
    {
        char *pEnd = NULL;
        tsLastSuccess = strtoll(buf.data(), &pEnd, 10);
        if (*pEnd != '#' || tsLastSuccess == LLONG_MAX || tsLastSuccess == LLONG_MIN)
        {
            tsLastSuccess = 0;
        }
        return tsLastSuccess;
    }

    // Timestamp for last time the PRD was skipped
    m_time_t tsLastSkipped;
    len = value.find(":");
    buf = value.substr(0, len) + "#";
    value = value.substr(len + 1);
    if (lastSkipped)
    {
        char *pEnd = NULL;
        tsLastSkipped = strtoll(buf.data(), &pEnd, 10);
        if (*pEnd != '#' || tsLastSkipped == LLONG_MAX || tsLastSkipped == LLONG_MIN)
        {
            tsLastSkipped = 0;
        }
        return tsLastSkipped;
    }

    // Flag for Recovery Key exported
    len = value.find(":");
    buf = value.substr(0, len) + "#";
    value = value.substr(len + 1);
    if (mkExported)
    {
        char *pEnd = NULL;
        m_time_t flagMkExported = strtoll(buf.data(), &pEnd, 10);
        if (*pEnd != '#' || (flagMkExported != 0 && flagMkExported != 1))
        {
            flagMkExported = 0;
        }
        return flagMkExported;
    }

    // Flag for "Don't show again" the PRD
    len = value.find(":");
    buf = value.substr(0, len) + "#";
    value = value.substr(len + 1);
    if (dontShowAgain)
    {
        char *pEnd = NULL;
        m_time_t flagDontShowAgain = strtoll(buf.data(), &pEnd, 10);
        if (*pEnd != '#' || (flagDontShowAgain != 0 && flagDontShowAgain != 1))
        {
            flagDontShowAgain = 0;
        }
        return flagDontShowAgain;
    }

    // Timestamp for last time user logged in
    m_time_t tsLastLogin = 0;
    len = value.length();
    if (lastLogin)
    {
        buf = value.substr(0, len) + "#";

        char *pEnd = NULL;
        tsLastLogin = strtoll(buf.data(), &pEnd, 10);
        if (*pEnd != '#' || tsLastLogin == LLONG_MAX || tsLastLogin == LLONG_MIN)
        {
            tsLastLogin = 0;
        }
        return tsLastLogin;
    }

    return 0;
}

const string *User::getattrversion(attr_t at)
{
    userattr_map::iterator it = attrsv.find(at);
    if (it != attrsv.end())
    {
        return &(it->second);
    }

    return NULL;
}

bool User::setChanged(attr_t at)
{
    switch(at)
    {
        case ATTR_AVATAR:
            changed.avatar = true;
            break;

        case ATTR_FIRSTNAME:
            changed.firstname = true;
            break;

        case ATTR_LASTNAME:
            changed.lastname = true;
            break;

        case ATTR_AUTHRING:
            changed.authring = true;
            break;

        case ATTR_LAST_INT:
            changed.lstint = true;
            break;

        case ATTR_ED25519_PUBK:
            changed.puEd255 = true;
            break;

        case ATTR_CU25519_PUBK:
            changed.puCu255 = true;
            break;

        case ATTR_SIG_RSA_PUBK:
            changed.sigPubk = true;
            break;

        case ATTR_SIG_CU255_PUBK:
            changed.sigCu255 = true;
            break;

        case ATTR_KEYRING:
            changed.keyring = true;
            break;

        case ATTR_COUNTRY:
            changed.country = true;
            break;

        case ATTR_BIRTHDAY:
        case ATTR_BIRTHMONTH:
        case ATTR_BIRTHYEAR:
            changed.birthday = true;
            break;

        case ATTR_LANGUAGE:
            changed.language = true;
            break;

        case ATTR_PWD_REMINDER:
            changed.pwdReminder = true;
            break;

        case ATTR_DISABLE_VERSIONS:
            changed.disableVersions = true;
            break;

        case ATTR_CONTACT_LINK_VERIFICATION:
            changed.contactLinkVerification = true;
            break;

        case ATTR_RICH_PREVIEWS:
            changed.richPreviews = true;
            break;

        case ATTR_LAST_PSA:
            changed.lastPsa = true;
            break;

        case ATTR_RUBBISH_TIME:
            changed.rubbishTime = true;
            break;

        case ATTR_STORAGE_STATE:
            changed.storageState = true;
            break;

        case ATTR_GEOLOCATION:
            changed.geolocation = true;
            break;

        case ATTR_CAMERA_UPLOADS_FOLDER:
            changed.cameraUploadsFolder = true;
            break;

        case ATTR_MY_CHAT_FILES_FOLDER:
            changed.myChatFilesFolder = true;
            break;

        default:
            return false;
    }

    return true;
}

void User::setTag(int tag)
{
    if (this->tag != 0)    // external changes prevail
    {
        this->tag = tag;
    }
}

int User::getTag()
{
    return tag;
}

void User::resetTag()
{
    tag = -1;
}

// update user attributes
void User::set(visibility_t v, m_time_t ct)
{
    show = v;
    ctime = ct;
}
} // namespace<|MERGE_RESOLUTION|>--- conflicted
+++ resolved
@@ -416,17 +416,16 @@
             attrname = "*!geo";
             break;
 
-<<<<<<< HEAD
+        case ATTR_CAMERA_UPLOADS_FOLDER:
+            attrname = "*!cam";
+            break;
+
+        case ATTR_MY_CHAT_FILES_FOLDER:
+            attrname = "*!cf";
+            break;
+
         case ATTR_UNSHAREABLE_ATTR:
             attrname = "*usk";  // unshareable key (for encrypting attributes that should not be shared)
-=======
-        case ATTR_CAMERA_UPLOADS_FOLDER:
-            attrname = "*!cam";
-            break;
-
-        case ATTR_MY_CHAT_FILES_FOLDER:
-            attrname = "*!cf";
->>>>>>> f6b2d1c1
             break;
 
         case ATTR_UNKNOWN:  // empty string
@@ -649,19 +648,17 @@
     {
         return ATTR_GEOLOCATION;
     }
-<<<<<<< HEAD
+    else if(!strcmp(name, "*!cam"))
+    {
+        return ATTR_CAMERA_UPLOADS_FOLDER;
+    }
+    else if(!strcmp(name, "*!cf"))
+    {
+        return ATTR_MY_CHAT_FILES_FOLDER;
+    }
     else if (!strcmp(name, "*usk"))
     {
         return ATTR_UNSHAREABLE_ATTR;
-=======
-    else if(!strcmp(name, "*!cam"))
-    {
-        return ATTR_CAMERA_UPLOADS_FOLDER;
-    }
-    else if(!strcmp(name, "*!cf"))
-    {
-        return ATTR_MY_CHAT_FILES_FOLDER;
->>>>>>> f6b2d1c1
     }
     else
     {
@@ -687,12 +684,7 @@
         case ATTR_LAST_PSA:
         case ATTR_RUBBISH_TIME:
         case ATTR_GEOLOCATION:
-<<<<<<< HEAD
-        case ATTR_UNSHAREABLE_ATTR:
-=======
-        case ATTR_CAMERA_UPLOADS_FOLDER:
         case ATTR_MY_CHAT_FILES_FOLDER:
->>>>>>> f6b2d1c1
             return 0;
 
         case ATTR_AUTHRING:
@@ -720,12 +712,9 @@
         case ATTR_LAST_INT:
         case ATTR_RICH_PREVIEWS:
         case ATTR_GEOLOCATION:
-<<<<<<< HEAD
-        case ATTR_UNSHAREABLE_ATTR:
-=======
         case ATTR_CAMERA_UPLOADS_FOLDER:
         case ATTR_MY_CHAT_FILES_FOLDER:
->>>>>>> f6b2d1c1
+        case ATTR_UNSHAREABLE_ATTR:
             return '*';
 
         case ATTR_AVATAR:
