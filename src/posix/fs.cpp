/**
 * @file posix/fs.cpp
 * @brief POSIX filesystem/directory access/notification
 *
 * (c) 2013-2014 by Mega Limited, Auckland, New Zealand
 *
 * This file is part of the MEGA SDK - Client Access Engine.
 *
 * Applications using the MEGA API must present a valid application key
 * and comply with the the rules set forth in the Terms of Service.
 *
 * The MEGA SDK is distributed in the hope that it will be useful,
 * but WITHOUT ANY WARRANTY; without even the implied warranty of
 * MERCHANTABILITY or FITNESS FOR A PARTICULAR PURPOSE.
 *
 * @copyright Simplified (2-clause) BSD License.
 *
 * MacOS X fsevents code based on osxbook.com/software/fslogger
 * (requires euid == root or passing an existing /dev/fsevents fd)
 * (c) Amit Singh
 *
 * You should have received a copy of the license along with this
 * program.
 */

#include "mega.h"
#include <sys/utsname.h>
#include <sys/ioctl.h>
#ifdef TARGET_OS_MAC
#include "mega/osx/osxutils.h"
#endif

#ifdef __ANDROID__
#include <jni.h>
extern JavaVM *MEGAjvm;
#endif

#if defined(__MACH__) && !(TARGET_OS_IPHONE)
#include <uuid/uuid.h>
#endif

namespace mega {
using namespace std;

bool PosixFileAccess::mFoundASymlink = false;

#ifdef USE_IOS
    char* PosixFileSystemAccess::appbasepath = NULL;
#endif

#ifdef HAVE_AIO_RT
PosixAsyncIOContext::PosixAsyncIOContext() : AsyncIOContext()
{
    aiocb = NULL;
}

PosixAsyncIOContext::~PosixAsyncIOContext()
{
    LOG_verbose << "Deleting PosixAsyncIOContext";
    finish();
}

void PosixAsyncIOContext::finish()
{
    if (aiocb)
    {
        if (!finished)
        {
            LOG_debug << "Synchronously waiting for async operation";
            AsyncIOContext::finish();
        }
        delete aiocb;
        aiocb = NULL;
    }
    assert(finished);
}
#endif

PosixFileAccess::PosixFileAccess(Waiter *w, int defaultfilepermissions, bool followSymLinks) : FileAccess(w)
{
    fd = -1;
    this->defaultfilepermissions = defaultfilepermissions;

#ifndef HAVE_FDOPENDIR
    dp = NULL;
#endif

    mFollowSymLinks = followSymLinks;
    fsidvalid = false;
}

PosixFileAccess::~PosixFileAccess()
{
#ifndef HAVE_FDOPENDIR
    if (dp)
    {
        closedir(dp);
    }
#endif

    if (fd >= 0)
    {
        close(fd);
    }
}

bool PosixFileAccess::sysstat(m_time_t* mtime, m_off_t* size)
{
    struct stat statbuf;
    retry = false;

#ifdef USE_IOS
    string nonblocking_localname = this->nonblocking_localname;
    if (PosixFileSystemAccess::appbasepath)
    {
        if (nonblocking_localname.size() && nonblocking_localname.at(0) != '/')
        {
            nonblocking_localname.insert(0, PosixFileSystemAccess::appbasepath);
        }
    }
#endif

    type = TYPE_UNKNOWN;
    mIsSymLink = !lstat(nonblocking_localname.c_str(), &statbuf) && S_ISLNK(statbuf.st_mode);
    if (mIsSymLink && !PosixFileAccess::mFoundASymlink)
    {
        LOG_warn << "Enabling symlink check for syncup";
        PosixFileAccess::mFoundASymlink = true;
    }

    if (!(mFollowSymLinks? stat(nonblocking_localname.c_str(), &statbuf) : lstat(nonblocking_localname.c_str(), &statbuf)))
    {
        errorcode = 0;
        if (S_ISDIR(statbuf.st_mode))
        {
            type = FOLDERNODE;
            return false;
        }

        type = FILENODE;
        *size = statbuf.st_size;
        *mtime = statbuf.st_mtime;

        FileSystemAccess::captimestamp(mtime);

        return true;
    }

    errorcode = errno;
    return false;
}

bool PosixFileAccess::sysopen(bool)
{
#ifdef USE_IOS
    string nonblocking_localname = this->nonblocking_localname;
    if (PosixFileSystemAccess::appbasepath)
    {
        if (nonblocking_localname.size() && nonblocking_localname.at(0) != '/')
        {
            nonblocking_localname.insert(0, PosixFileSystemAccess::appbasepath);
        }
    }
#endif

    assert(fd < 0 && "There should be no opened file descriptor at this point");
    if (fd >= 0)
    {
        sysclose();
    }

    assert(mFollowSymLinks); //Notice: symlinks are not considered here for the moment,
    // this is ok: this is not called with mFollowSymLinks = false, but from transfers doio.
    // When fully supporting symlinks, this might need to be reassessed

    return (fd = open(nonblocking_localname.c_str(), O_RDONLY)) >= 0;
}

void PosixFileAccess::sysclose()
{
    assert(!nonblocking_localname.size() || fd >= 0);
    if (fd >= 0)
    {
        close(fd);
        fd = -1;
    }
}

bool PosixFileAccess::asyncavailable()
{
#ifdef HAVE_AIO_RT
    #ifdef __APPLE__
        return false;
    #endif

    return true;
#else
    return false;
#endif
}

#ifdef HAVE_AIO_RT
AsyncIOContext *PosixFileAccess::newasynccontext()
{
    return new PosixAsyncIOContext();
}

void PosixFileAccess::asyncopfinished(sigval sigev_value)
{
    PosixAsyncIOContext *context = (PosixAsyncIOContext *)(sigev_value.sival_ptr);
    struct aiocb *aiocbp = context->aiocb;
    int e = aio_error(aiocbp);
    assert (e != EINPROGRESS);
    context->retry = (e == EAGAIN);
    context->failed = (aio_return(aiocbp) < 0);
    if (!context->failed)
    {
        if (context->op == AsyncIOContext::READ && context->pad)
        {
            memset((void *)(((char *)(aiocbp->aio_buf)) + aiocbp->aio_nbytes), 0, context->pad);
            LOG_verbose << "Async read finished OK";
        }
        else
        {
            LOG_verbose << "Async write finished OK";
        }
    }
    else
    {
        LOG_warn << "Async operation finished with error: " << e;
    }

    asyncfscallback userCallback = context->userCallback;
    void *userData = context->userData;
    context->finished = true;
    if (userCallback)
    {
        userCallback(userData);
    }
}
#endif

void PosixFileAccess::asyncsysopen(AsyncIOContext *context)
{
#ifdef HAVE_AIO_RT
    string path;
    path.assign((char *)context->buffer, context->len);
    context->failed = !fopen(&path, context->access & AsyncIOContext::ACCESS_READ,
                             context->access & AsyncIOContext::ACCESS_WRITE);
    context->retry = retry;
    context->finished = true;
    if (context->userCallback)
    {
        context->userCallback(context->userData);
    }
#endif
}

void PosixFileAccess::asyncsysread(AsyncIOContext *context)
{
#ifdef HAVE_AIO_RT
    if (!context)
    {
        return;
    }

    PosixAsyncIOContext *posixContext = dynamic_cast<PosixAsyncIOContext*>(context);
    if (!posixContext)
    {
        context->failed = true;
        context->retry = false;
        context->finished = true;
        if (context->userCallback)
        {
            context->userCallback(context->userData);
        }
        return;
    }

    struct aiocb *aiocbp = new struct aiocb;
    memset(aiocbp, 0, sizeof (struct aiocb));

    aiocbp->aio_fildes = fd;
    aiocbp->aio_buf = (void *)posixContext->buffer;
    aiocbp->aio_nbytes = posixContext->len;
    aiocbp->aio_offset = posixContext->pos;
    aiocbp->aio_sigevent.sigev_notify = SIGEV_THREAD;
    aiocbp->aio_sigevent.sigev_notify_function = asyncopfinished;
    aiocbp->aio_sigevent.sigev_value.sival_ptr = (void *)posixContext;
    posixContext->aiocb = aiocbp;
    if (aio_read(aiocbp))
    {
        posixContext->retry = (errno == EAGAIN);
        posixContext->failed = true;
        posixContext->finished = true;
        posixContext->aiocb = NULL;
        delete aiocbp;

        LOG_warn << "Async read failed at startup:" << errno;
        if (posixContext->userCallback)
        {
            posixContext->userCallback(posixContext->userData);
        }
    }
#endif
}

void PosixFileAccess::asyncsyswrite(AsyncIOContext *context)
{
#ifdef HAVE_AIO_RT
    if (!context)
    {
        return;
    }

    PosixAsyncIOContext *posixContext = dynamic_cast<PosixAsyncIOContext*>(context);
    if (!posixContext)
    {
        context->failed = true;
        context->retry = false;
        context->finished = true;
        if (context->userCallback)
        {
            context->userCallback(context->userData);
        }
        return;
    }

    struct aiocb *aiocbp = new struct aiocb;
    memset(aiocbp, 0, sizeof (struct aiocb));

    aiocbp->aio_fildes = fd;
    aiocbp->aio_buf = (void *)posixContext->buffer;
    aiocbp->aio_nbytes = posixContext->len;
    aiocbp->aio_offset = posixContext->pos;
    aiocbp->aio_sigevent.sigev_notify = SIGEV_THREAD;
    aiocbp->aio_sigevent.sigev_notify_function = asyncopfinished;
    aiocbp->aio_sigevent.sigev_value.sival_ptr = (void *)posixContext;
    posixContext->aiocb = aiocbp;

    if (aio_write(aiocbp))
    {
        posixContext->retry = (errno == EAGAIN);
        posixContext->failed = true;
        posixContext->finished = true;
        posixContext->aiocb = NULL;
        delete aiocbp;

        LOG_warn << "Async write failed at startup: " << errno;
        if (posixContext->userCallback)
        {
            posixContext->userCallback(posixContext->userData);
        }
    }
#endif
}

// update local name
void PosixFileAccess::updatelocalname(string* name)
{
    if (nonblocking_localname.size())
    {
        nonblocking_localname = *name;
    }
}

bool PosixFileAccess::sysread(byte* dst, unsigned len, m_off_t pos)
{
    retry = false;
#ifndef __ANDROID__
    return pread(fd, (char*)dst, len, pos) == len;
#else
    lseek64(fd, pos, SEEK_SET);
    return read(fd, (char*)dst, len) == len;
#endif
}

bool PosixFileAccess::fwrite(const byte* data, unsigned len, m_off_t pos)
{
    retry = false;
#ifndef __ANDROID__
    return pwrite(fd, data, len, pos) == len;
#else
    lseek64(fd, pos, SEEK_SET);
    return write(fd, data, len) == len;
#endif
}

int PosixFileAccess::stealFileDescriptor()
{
    int toret = fd;
    fd = -1;
    return toret;
}

bool PosixFileAccess::fopen(string* f, bool read, bool write, DirAccess* iteratingDir)
{
#ifdef USE_IOS
    string absolutef;
    if (PosixFileSystemAccess::appbasepath)
    {
        if (f->size() && f->at(0) != '/')
        {
            absolutef = PosixFileSystemAccess::appbasepath;
            absolutef.append(*f);
            f = &absolutef;
        }
    }
#endif

    struct stat statbuf;

    retry = false;
    bool statok = false;
    if (iteratingDir) //reuse statbuf from iterator
    {
        statbuf = static_cast<PosixDirAccess *>(iteratingDir)->currentItemStat;
        mIsSymLink = S_ISLNK(statbuf.st_mode) || static_cast<PosixDirAccess *>(iteratingDir)->currentItemFollowedSymlink;
        statok = true;
    }

#ifdef __MACH__
    if (!write)
    {
        char resolved_path[PATH_MAX];
        if (memcmp(f->c_str(), ".", 2) && memcmp(f->c_str(), "..", 3)
                && (statok || !lstat(f->c_str(), &statbuf) )
                && !S_ISLNK(statbuf.st_mode)
                && realpath(f->c_str(), resolved_path) == resolved_path)
        {
            const char *fname;
            size_t fnamesize;
            if ((fname = strrchr(f->c_str(), '/')))
            {
                fname++;
                fnamesize = f->size() - (fname - f->c_str());
            }
            else
            {
                fname =  f->c_str();
                fnamesize = f->size();
            }
            fnamesize++;

            const char *rname;
            size_t rnamesize;
            if ((rname = strrchr(resolved_path, '/')))
            {
                rname++;
            }
            else
            {
                rname = resolved_path;
            }
            rnamesize = strlen(rname) + 1;

            if (rnamesize == fnamesize && memcmp(fname, rname, fnamesize))
            {
                LOG_warn << "fopen failed due to invalid case: " << f->c_str();
                return false;
            }
        }
    }
#endif

#ifndef HAVE_FDOPENDIR
    if (!write)
    {
        // workaround for the very unfortunate platforms that do not implement fdopendir() (MacOS...)
        // (FIXME: can this be done without intruducing a race condition?)
        if ((dp = opendir(f->c_str())))
        {
            // stat & check if the directory is still a directory...
            if (stat(f->c_str(), &statbuf) || !S_ISDIR(statbuf.st_mode)) return false;

            size = 0;
            mtime = statbuf.st_mtime;
            type = FOLDERNODE;
            fsid = (handle)statbuf.st_ino;
            fsidvalid = true;

            FileSystemAccess::captimestamp(&mtime);

            return true;
        }

        if (errno != ENOTDIR) return false;
    }
#endif

<<<<<<< HEAD
    bool statok = false;
    mIsSymLink = !lstat(f->c_str(), &statbuf) && S_ISLNK(statbuf.st_mode);
    if (mIsSymLink && !PosixFileAccess::mFoundASymlink)
    {
        LOG_warn << "Enabling symlink check for syncup.";
        PosixFileAccess::mFoundASymlink = true;
    }

    if (mIsSymLink && !mFollowSymLinks)
=======
    if (!statok)
>>>>>>> 05f6e1a9
    {
         mIsSymLink = !lstat(f->c_str(), &statbuf) && S_ISLNK(statbuf.st_mode);
        if (mIsSymLink && !PosixFileAccess::mFoundASymlink)
        {
            LOG_warn << "Enabling symlink check for syncup.";
            PosixFileAccess::mFoundASymlink = true;
        }

        if (mIsSymLink && !mFollowSymLinks)
        {
            statok = true; //we will use statbuf filled by lstat instead of fstat
        }
    }

    mode_t mode = 0;
    if (write)
    {
        mode = umask(0);
    }

#ifndef O_PATH
#define O_PATH 0
// Notice in systems were O_PATH is not available, open will fail for links with O_NOFOLLOW
#endif

    assert(fd < 0 && "There should be no opened file descriptor at this point");
    sysclose();
    // if mFollowSymLinks is true (open normally: it will open the targeted file/folder),
    // otherwise, get the file descriptor for symlinks in case it is a sync link (notice O_PATH invalidates read/only flags)
    if ((fd = open(f->c_str(), (!mFollowSymLinks && mIsSymLink) ? (O_PATH | O_NOFOLLOW) : (write ? (read ? O_RDWR : O_WRONLY | O_CREAT) : O_RDONLY) , defaultfilepermissions)) >= 0 || statok)
    {
        if (write)
        {
            umask(mode);
        }

        if (!statok)
        {
            statok = !fstat(fd, &statbuf);
        }

        if (statok)
        {
            #ifdef __MACH__
                //If creation time equal to kMagicBusyCreationDate
                if(statbuf.st_birthtimespec.tv_sec == -2082844800)
                {
                    LOG_debug << "File is busy: " << f->c_str();
                    retry = true;
                    return false;
                }
            #endif

            type = S_ISDIR(statbuf.st_mode) ? FOLDERNODE : FILENODE;
            size = (type == FILENODE || mIsSymLink) ? statbuf.st_size : 0;
            mtime = statbuf.st_mtime;
            // in the future we might want to add LINKNODE to type and set it here using S_ISLNK
            fsid = (handle)statbuf.st_ino;
            fsidvalid = true;

            FileSystemAccess::captimestamp(&mtime);

            return true;
        }

        close(fd);
    }
    else if (write)
    {
        umask(mode);
    }

    return false;
}

PosixFileSystemAccess::PosixFileSystemAccess(int fseventsfd)
{
    assert(sizeof(off_t) == 8);

    notifyerr = false;
    notifyfailed = true;
    notifyfd = -1;

    defaultfilepermissions = 0600;
    defaultfolderpermissions = 0700;

    localseparator = "/";

#ifdef USE_IOS
    if (!appbasepath)
    {
        string basepath;
        ios_appbasepath(&basepath);
        if (basepath.size())
        {
            basepath.append("/");
            appbasepath = strdup(basepath.c_str());
        }
    }
#endif

#ifdef USE_INOTIFY
    lastcookie = 0;
    lastlocalnode = NULL;
    if ((notifyfd = inotify_init1(IN_NONBLOCK)) >= 0)
    {
        notifyfailed = false;
    }
#endif

#ifdef __MACH__
#if __LP64__
    typedef struct fsevent_clone_args {
       int8_t *event_list;
       int32_t num_events;
       int32_t event_queue_depth;
       int32_t *fd;
    } fsevent_clone_args;
#else
    typedef struct fsevent_clone_args {
       int8_t *event_list;
       int32_t pad1;
       int32_t num_events;
       int32_t event_queue_depth;
       int32_t *fd;
       int32_t pad2;
    } fsevent_clone_args;
#endif

#define FSE_IGNORE 0
#define FSE_REPORT 1
#define FSEVENTS_CLONE _IOW('s', 1, fsevent_clone_args)
#define FSEVENTS_WANT_EXTENDED_INFO _IO('s', 102)

    int fd;
    fsevent_clone_args fca;
    int8_t event_list[] = { // action to take for each event
                              FSE_REPORT,  // FSE_CREATE_FILE,
                              FSE_REPORT,  // FSE_DELETE,
                              FSE_REPORT,  // FSE_STAT_CHANGED,
                              FSE_REPORT,  // FSE_RENAME,
                              FSE_REPORT,  // FSE_CONTENT_MODIFIED,
                              FSE_REPORT,  // FSE_EXCHANGE,
                              FSE_IGNORE,  // FSE_FINDER_INFO_CHANGED,
                              FSE_REPORT,  // FSE_CREATE_DIR,
                              FSE_REPORT,  // FSE_CHOWN,
                              FSE_IGNORE,  // FSE_XATTR_MODIFIED,
                              FSE_IGNORE,  // FSE_XATTR_REMOVED,
                          };

    // for this to succeed, geteuid() must be 0, or an existing /dev/fsevents fd must have
    // been passed to the constructor
    if ((fd = fseventsfd) >= 0 || (fd = open("/dev/fsevents", O_RDONLY)) >= 0)
    {
        fca.event_list = (int8_t*)event_list;
        fca.num_events = sizeof event_list/sizeof(int8_t);
        fca.event_queue_depth = 4096;
        fca.fd = &notifyfd;

        if (ioctl(fd, FSEVENTS_CLONE, (char*)&fca) >= 0)
        {
            close(fd);

            if (ioctl(notifyfd, FSEVENTS_WANT_EXTENDED_INFO, NULL) >= 0)
            {
                notifyfailed = false;
            }
            else
            {
                close(notifyfd);
            }
        }
        else
        {
            close(fd);
        }
    }
#else
    (void)fseventsfd;  // suppress warning
#endif
}

PosixFileSystemAccess::~PosixFileSystemAccess()
{
    if (notifyfd >= 0)
    {
        close(notifyfd);
    }
}

// wake up from filesystem updates
void PosixFileSystemAccess::addevents(Waiter* w, int /*flags*/)
{
    if (notifyfd >= 0)
    {
        PosixWaiter* pw = (PosixWaiter*)w;

        FD_SET(notifyfd, &pw->rfds);
        FD_SET(notifyfd, &pw->ignorefds);

        pw->bumpmaxfd(notifyfd);
    }
}

// read all pending inotify events and queue them for processing
int PosixFileSystemAccess::checkevents(Waiter* w)
{
    int r = 0;
    if (notifyfd < 0)
    {
        return r;
    }
#ifdef ENABLE_SYNC
#ifdef USE_INOTIFY
    PosixWaiter* pw = (PosixWaiter*)w;
    string *ignore;

    if (FD_ISSET(notifyfd, &pw->rfds))
    {
        char buf[sizeof(struct inotify_event) + NAME_MAX + 1];
        int p, l;
        inotify_event* in;
        wdlocalnode_map::iterator it;
        string localpath;

        while ((l = read(notifyfd, buf, sizeof buf)) > 0)
        {
            for (p = 0; p < l; p += offsetof(inotify_event, name) + in->len)
            {
                in = (inotify_event*)(buf + p);

                if (in->mask & (IN_Q_OVERFLOW | IN_UNMOUNT))
                {
                    notifyerr = true;
                }

// this flag was introduced in glibc 2.13 and Linux 2.6.36 (released October 20, 2010)
#ifndef IN_EXCL_UNLINK
#define IN_EXCL_UNLINK 0x04000000
#endif
                if (in->mask & (IN_CREATE | IN_DELETE | IN_MOVED_FROM
                              | IN_MOVED_TO | IN_CLOSE_WRITE | IN_EXCL_UNLINK))
                {
                    //if ((in->mask & (IN_CREATE | IN_ISDIR)) != IN_CREATE) //certain operations (e.g: QFile::copy, Qt 5.11) might produce IN_CREATE with no further IN_CLOSE_WRITE
                    {
                        it = wdnodes.find(in->wd);

                        if (it != wdnodes.end())
                        {
                            if (lastcookie && lastcookie != in->cookie)
                            {
                                ignore = &lastlocalnode->sync->dirnotify->ignore;
                                if (lastname.size() < ignore->size()
                                 || memcmp(lastname.c_str(), ignore->data(), ignore->size())
                                 || (lastname.size() > ignore->size()
                                  && memcmp(lastname.c_str() + ignore->size(), localseparator.c_str(), localseparator.size())))
                                {
                                    // previous IN_MOVED_FROM is not followed by the
                                    // corresponding IN_MOVED_TO, so was actually a deletion
                                    LOG_debug << "Filesystem notification (deletion). Root: " << lastlocalnode->name << "   Path: " << lastname;
                                    lastlocalnode->sync->dirnotify->notify(DirNotify::DIREVENTS,
                                                                           lastlocalnode,
                                                                           lastname.c_str(),
                                                                           lastname.size());

                                    r |= Waiter::NEEDEXEC;
                                }
                            }

                            if (in->mask & IN_MOVED_FROM)
                            {
                                // could be followed by the corresponding IN_MOVE_TO or not..
                                // retain in case it's not (in which case it's a deletion)
                                lastcookie = in->cookie;
                                lastlocalnode = it->second;
                                lastname = in->name;
                            }
                            else
                            {
                                lastcookie = 0;

                                ignore = &it->second->sync->dirnotify->ignore;
                                unsigned int insize = strlen(in->name);

                                if (insize < ignore->size()
                                 || memcmp(in->name, ignore->data(), ignore->size())
                                 || (insize > ignore->size()
                                  && memcmp(in->name + ignore->size(), localseparator.c_str(), localseparator.size())))
                                {
                                    LOG_debug << "Filesystem notification. Root: " << it->second->name << "   Path: " << in->name;
                                    it->second->sync->dirnotify->notify(DirNotify::DIREVENTS,
                                                                        it->second, in->name,
                                                                        insize);

                                    r |= Waiter::NEEDEXEC;
                                }
                            }
                        }
                    }
                }
            }
        }

        // this assumes that corresponding IN_MOVED_FROM / IN_MOVED_FROM pairs are never notified separately
        if (lastcookie)
        {
            ignore = &lastlocalnode->sync->dirnotify->ignore;

            if (lastname.size() < ignore->size()
             || memcmp(lastname.c_str(), ignore->data(), ignore->size())
             || (lastname.size() > ignore->size()
              && memcmp(lastname.c_str() + ignore->size(), localseparator.c_str(), localseparator.size())))
            {
                LOG_debug << "Filesystem notification. Root: " << lastlocalnode->name << "   Path: " << lastname;
                lastlocalnode->sync->dirnotify->notify(DirNotify::DIREVENTS,
                                                       lastlocalnode,
                                                       lastname.c_str(),
                                                       lastname.size());

                r |= Waiter::NEEDEXEC;
            }

            lastcookie = 0;
        }
    }
#endif

#ifdef __MACH__
#define FSE_MAX_ARGS 12
#define FSE_MAX_EVENTS 11
#define FSE_ARG_DONE 0xb33f
#define FSE_EVENTS_DROPPED 999
#define FSE_TYPE_MASK 0xfff
#define FSE_ARG_STRING 2
#define FSE_RENAME 3
#define FSE_GET_FLAGS(type) (((type) >> 12) & 15)

    struct kfs_event_arg {
        u_int16_t type;         // argument type
        u_int16_t len;          // size of argument data that follows this field
        union {
            struct vnode *vp;
            char *str;
            void *ptr;
            int32_t int32;
            dev_t dev;
            ino_t ino;
            int32_t mode;
            uid_t uid;
            gid_t gid;
            uint64_t timestamp;
        } data;
    };

    struct kfs_event {
        int32_t type; // event type
        pid_t pid;  // pid of the process that performed the operation
        kfs_event_arg args[FSE_MAX_ARGS]; // event arguments
    };

    // MacOS /dev/fsevents delivers all filesystem events as a unified stream,
    // which we filter
    int pos, avail;
    int off;
    int i, n, s;
    kfs_event* kfse;
    kfs_event_arg* kea;
    char buffer[131072];
    char* paths[2];
    char* path;
    Sync* pathsync[2];
    sync_list::iterator it;
    fd_set rfds;
    timeval tv = { 0 };
    struct stat statbuf;
    static char rsrc[] = "/..namedfork/rsrc";
    static unsigned int rsrcsize = sizeof(rsrc) - 1;

    for (;;)
    {
        FD_ZERO(&rfds);
        FD_SET(notifyfd, &rfds);

        // ensure nonblocking behaviour
        if (select(notifyfd + 1, &rfds, NULL, NULL, &tv) <= 0) break;

        if ((avail = read(notifyfd, buffer, sizeof buffer)) < 0)
        {
            notifyerr = true;
            break;
        }

        for (pos = 0; pos < avail; )
        {
            kfse = (kfs_event*)(buffer + pos);

            pos += sizeof(int32_t) + sizeof(pid_t);

            if (kfse->type == FSE_EVENTS_DROPPED)
            {
                // force a full rescan
                notifyerr = true;
                pos += sizeof(u_int16_t);
                continue;
            }

            n = 0;

            for (kea = kfse->args; pos < avail; kea = (kfs_event_arg*)((char*)kea + off))
            {
                // no more arguments
                if (kea->type == FSE_ARG_DONE)
                {
                    pos += sizeof(u_int16_t);
                    break;
                }

                off = sizeof(kea->type) + sizeof(kea->len) + kea->len;
                pos += off;

                if (kea->type == FSE_ARG_STRING && n < 2)
                {
                    paths[n++] = ((char*)&(kea->data.str))-4;
                }
            }

            // always skip paths that are outside synced fs trees or in a sync-local rubbish folder
            for (i = n; i--; )
            {
                path = paths[i];
                unsigned int psize = strlen(path);

                for (it = client->syncs.begin(); it != client->syncs.end(); it++)
                {
                    int rsize = (*it)->mFsEventsPath.size() ? (*it)->mFsEventsPath.size() : (*it)->localroot->localname.size();
                    int isize = (*it)->dirnotify->ignore.size();

                    if (psize >= rsize
                      && !memcmp((*it)->mFsEventsPath.size() ? (*it)->mFsEventsPath.c_str() : (*it)->localroot->localname.c_str(), path, rsize)    // prefix match
                      && (!path[rsize] || path[rsize] == '/')               // at end: end of path or path separator
                      && (psize <= (rsize + isize)                          // not ignored
                          || (path[rsize + isize + 1] && path[rsize + isize + 1] != '/')
                          || memcmp(path + rsize + 1, (*it)->dirnotify->ignore.c_str(), isize))
                      && (psize < rsrcsize                                  // it isn't a resource fork
                          || memcmp(path + psize - rsrcsize, rsrc, rsrcsize)))
                        {
                            if (!lstat(path, &statbuf) && S_ISLNK(statbuf.st_mode))
                            {
                                LOG_debug << "Link skipped:  " << path;
                                paths[i] = NULL;
                                break;
                            }

                            paths[i] += rsize + 1;
                            pathsync[i] = *it;
                            break;
                        }
                }

                if (it == client->syncs.end())
                {
                    paths[i] = NULL;
                }
            }

            // for rename/move operations, skip source if both paths are synced
            // (to handle rapid a -> b, b -> c without overwriting b).
            if (n == 2 && paths[0] && paths[1] && (kfse->type & FSE_TYPE_MASK) == FSE_RENAME)
            {
                paths[0] = NULL;
            }

            for (i = n; i--; )
            {
                if (paths[i])
                {
                    LOG_debug << "Filesystem notification. Root: " << pathsync[i]->localroot->name << "   Path: " << paths[i];
                    pathsync[i]->dirnotify->notify(DirNotify::DIREVENTS,
                                                   pathsync[i]->localroot.get(),
                                                   paths[i],
                                                   strlen(paths[i]));

                    r |= Waiter::NEEDEXEC;
                }
            }
        }
    }
#endif
#endif
    return r;
}

// generate unique local filename in the same fs as relatedpath
void PosixFileSystemAccess::tmpnamelocal(string* localname) const
{
    static unsigned tmpindex;
    char buf[128];

    sprintf(buf, ".getxfer.%lu.%u.mega", (unsigned long)getpid(), tmpindex++);
    *localname = buf;
}

void PosixFileSystemAccess::path2local(string* path, string* local) const
{
#ifdef __MACH__
    path2localMac(path, local);
#else
    *local = *path;
#endif
}

void PosixFileSystemAccess::local2path(string* local, string* path) const
{
    *path = *local;
    normalize(path);
}

// no legacy DOS garbage here...
bool PosixFileSystemAccess::getsname(string*, string*) const
{
    return false;
}

bool PosixFileSystemAccess::renamelocal(string* oldname, string* newname, bool override)
{
#ifdef USE_IOS
    string absoluteoldname;
    string absolutenewname;
    if (appbasepath)
    {
        if (oldname->size() && oldname->at(0) != '/')
        {
            absoluteoldname = appbasepath;
            absoluteoldname.append(*oldname);
            oldname = &absoluteoldname;
        }

        if (newname->size() && newname->at(0) != '/')
        {
            absolutenewname = appbasepath;
            absolutenewname.append(*newname);
            newname = &absolutenewname;
        }
    }
#endif

    bool existingandcare = !override && (0 == access(newname->c_str(), F_OK));
    if (!existingandcare && !rename(oldname->c_str(), newname->c_str()))
    {
        LOG_verbose << "Successfully moved file: " << oldname->c_str() << " to " << newname->c_str();
        return true;
    }

    target_exists = existingandcare  || errno == EEXIST || errno == EISDIR || errno == ENOTEMPTY || errno == ENOTDIR;
    transient_error = !existingandcare && (errno == ETXTBSY || errno == EBUSY);

    int e = errno;
    if (!skip_errorreport)
    {
        LOG_warn << "Unable to move file: " << oldname->c_str() << " to " << newname->c_str() << ". Error code: " << e;
    }
    return false;
}

bool PosixFileSystemAccess::copylocal(string* oldname, string* newname, m_time_t mtime)
{
#ifdef USE_IOS
    string absoluteoldname;
    string absolutenewname;
    if (appbasepath)
    {
        if (oldname->size() && oldname->at(0) != '/')
        {
            absoluteoldname = appbasepath;
            absoluteoldname.append(*oldname);
            oldname = &absoluteoldname;
        }

        if (newname->size() && newname->at(0) != '/')
        {
            absolutenewname = appbasepath;
            absolutenewname.append(*newname);
            newname = &absolutenewname;
        }
    }
#endif

    int sfd, tfd;
    ssize_t t = -1;

#ifdef HAVE_SENDFILE
    // Linux-specific - kernel 2.6.33+ required
    if ((sfd = open(oldname->c_str(), O_RDONLY | O_DIRECT)) >= 0)
    {
        LOG_verbose << "Copying via sendfile";
        mode_t mode = umask(0);
        if ((tfd = open(newname->c_str(), O_WRONLY | O_CREAT | O_TRUNC | O_DIRECT, defaultfilepermissions)) >= 0)
        {
            umask(mode);
            while ((t = sendfile(tfd, sfd, NULL, 1024 * 1024 * 1024)) > 0);
#else
    char buf[16384];

    if ((sfd = open(oldname->c_str(), O_RDONLY)) >= 0)
    {
        LOG_verbose << "Copying via read/write";
        mode_t mode = umask(0);
        if ((tfd = open(newname->c_str(), O_WRONLY | O_CREAT | O_TRUNC, defaultfilepermissions)) >= 0)
        {
            umask(mode);
            while (((t = read(sfd, buf, sizeof buf)) > 0) && write(tfd, buf, t) == t);
#endif
            close(tfd);
        }
        else
        {
            umask(mode);
            target_exists = errno == EEXIST;
            transient_error = errno == ETXTBSY || errno == EBUSY;

            int e = errno;
            LOG_warn << "Unable to copy file. Error code: " << e;
        }

        close(sfd);
    }

    if (!t)
    {
#ifdef ENABLE_SYNC
        t = !setmtimelocal(newname, mtime);
#else
        // fails in setmtimelocal are allowed in non sync clients.
        setmtimelocal(newname, mtime);
#endif
    }
    else
    {
        int e = errno;
        LOG_debug << "Unable to copy file: " << oldname->c_str() << " to " << newname->c_str() << ". Error code: " << e;
    }

    return !t;
}

// FIXME: add platform support for recycle bins
bool PosixFileSystemAccess::rubbishlocal(string* /*name*/)
{
    return false;
}

bool PosixFileSystemAccess::unlinklocal(string* name)
{
#ifdef USE_IOS
    string absolutename;
    if (appbasepath)
    {
        if (name->size() && name->at(0) != '/')
        {
            absolutename = appbasepath;
            absolutename.append(*name);
            name = &absolutename;
        }
    }
#endif

    if (!unlink(name->c_str())) return true;

    transient_error = errno == ETXTBSY || errno == EBUSY;

    return false;
}

// delete all files, folders and symlinks contained in the specified folder
// (does not recurse into mounted devices)
void PosixFileSystemAccess::emptydirlocal(string* name, dev_t basedev)
{
#ifdef USE_IOS
    string absolutename;
    if (appbasepath)
    {
        if (name->size() && name->at(0) != '/')
        {
            absolutename = appbasepath;
            absolutename.append(*name);
            name = &absolutename;
        }
    }
#endif

    DIR* dp;
    dirent* d;
    int removed;
    struct stat statbuf;
    size_t t;

    if (!basedev)
    {
        if (lstat(name->c_str(), &statbuf) || !S_ISDIR(statbuf.st_mode) || S_ISLNK(statbuf.st_mode)) return;
        basedev = statbuf.st_dev;
    }

    if ((dp = opendir(name->c_str())))
    {
        for (;;)
        {
            removed = 0;

            while ((d = readdir(dp)))
            {
                if (d->d_type != DT_DIR
                 || *d->d_name != '.'
                 || (d->d_name[1] && (d->d_name[1] != '.' || d->d_name[2])))
                {
                    t = name->size();
                    name->append("/");
                    name->append(d->d_name);

                    if (!lstat(name->c_str(), &statbuf))
                    {
                        if (!S_ISLNK(statbuf.st_mode) && S_ISDIR(statbuf.st_mode) && statbuf.st_dev == basedev)
                        {
                            emptydirlocal(name, basedev);
                            removed |= !rmdir(name->c_str());
                        }
                        else
                        {
                            removed |= !unlink(name->c_str());
                        }
                    }

                    name->resize(t);
                }
            }

            if (!removed)
            {
                break;
            }

            rewinddir(dp);
        }

        closedir(dp);
    }
}

int PosixFileSystemAccess::getdefaultfilepermissions()
{
    return defaultfilepermissions;
}

void PosixFileSystemAccess::setdefaultfilepermissions(int permissions)
{
    defaultfilepermissions = permissions | 0600;
}

int PosixFileSystemAccess::getdefaultfolderpermissions()
{
    return defaultfolderpermissions;
}

void PosixFileSystemAccess::setdefaultfolderpermissions(int permissions)
{
    defaultfolderpermissions = permissions | 0700;
}

bool PosixFileSystemAccess::rmdirlocal(string* name)
{
#ifdef USE_IOS
    string absolutename;
    if (appbasepath)
    {
        if (name->size() && name->at(0) != '/')
        {
            absolutename = appbasepath;
            absolutename.append(*name);
            name = &absolutename;
        }
    }
#endif

    emptydirlocal(name);

    if (!rmdir(name->c_str())) return true;

    transient_error = errno == ETXTBSY || errno == EBUSY;

    return false;
}

bool PosixFileSystemAccess::mkdirlocal(string* name, bool)
{
#ifdef USE_IOS
    string absolutename;
    if (appbasepath)
    {
        if (name->size() && name->at(0) != '/')
        {
            absolutename = appbasepath;
            absolutename.append(*name);
            name = &absolutename;
        }
    }
#endif

    mode_t mode = umask(0);
    bool r = !mkdir(name->c_str(), defaultfolderpermissions);
    umask(mode);

    if (!r)
    {
        target_exists = errno == EEXIST;
        if (target_exists)
        {
            LOG_debug << "Error creating local directory: " << name->c_str() << " errno: " << errno;
        }
        else
        {
            LOG_err << "Error creating local directory: " << name->c_str() << " errno: " << errno;
        }
        transient_error = errno == ETXTBSY || errno == EBUSY;
    }

    return r;
}

bool PosixFileSystemAccess::setmtimelocal(string* name, m_time_t mtime)
{
#ifdef USE_IOS
    string absolutename;
    if (appbasepath)
    {
        if (name->size() && name->at(0) != '/')
        {
            absolutename = appbasepath;
            absolutename.append(*name);
            name = &absolutename;
        }
    }
#endif

    struct utimbuf times = { (time_t)mtime, (time_t)mtime };

    bool success = !utime(name->c_str(), &times);
    if (!success)
    {
        LOG_err << "Error setting mtime: " << name <<" mtime: "<< mtime << " errno: " << errno;
        transient_error = errno == ETXTBSY || errno == EBUSY;
    }

    return success;
}

bool PosixFileSystemAccess::chdirlocal(string* name) const
{
#ifdef USE_IOS
    string absolutename;
    if (appbasepath)
    {
        if (name->size() && name->at(0) != '/')
        {
            absolutename = appbasepath;
            absolutename.append(*name);
            name = &absolutename;
        }
    }
#endif

    return !chdir(name->c_str());
}

size_t PosixFileSystemAccess::lastpartlocal(string* localname) const
{
    const char* ptr = localname->data();

    if ((ptr = strrchr(ptr, '/')))
    {
        return ptr - localname->data() + 1;
    }

    return 0;
}

// return lowercased ASCII file extension, including the . separator
bool PosixFileSystemAccess::getextension(string* filename, char* extension, size_t size) const
{
    const char* ptr = filename->data() + filename->size();
    char c;
    int i, j;

    size--;

    if (size > (int) filename->size())
    {
        size = filename->size();
    }

    for (i = 0; i < size; i++)
    {
        if (*--ptr == '.')
        {
            for (j = 0; j <= i; j++)
            {
                if (*ptr < '.' || *ptr > 'z') return false;

                c = *(ptr++);

                // tolower()
                if (c >= 'A' && c <= 'Z') c |= ' ';

                extension[j] = c;
            }

            extension[j] = 0;

            return true;
        }
    }

    return false;
}

bool PosixFileSystemAccess::expanselocalpath(string *path, string *absolutepath)
{
    ostringstream os;
    if (path->at(0) == '/')
    {
        *absolutepath = *path;
        char canonical[PATH_MAX];
        if (realpath(absolutepath->c_str(),canonical) != NULL)
        {
            absolutepath->assign(canonical);
        }
        return true;
    }
    else
    {
        char cCurrentPath[PATH_MAX];
        if (!getcwd(cCurrentPath, sizeof(cCurrentPath)))
        {
            *absolutepath = *path;
            return false;
        }

        *absolutepath = cCurrentPath;
        absolutepath->append("/");
        absolutepath->append(*path);

        char canonical[PATH_MAX];
        if (realpath(absolutepath->c_str(),canonical) != NULL)
        {
            absolutepath->assign(canonical);
        }

        return true;
    }
}

#ifdef __linux__
string &ltrimEtcProperty(string &s, const char &c)
{
    size_t pos = s.find_first_not_of(c);
    s = s.substr(pos == string::npos ? s.length() : pos, s.length());
    return s;
}

string &rtrimEtcProperty(string &s, const char &c)
{
    size_t pos = s.find_last_not_of(c);
    if (pos != string::npos)
    {
        pos++;
    }
    s = s.substr(0, pos);
    return s;
}

string &trimEtcproperty(string &what)
{
    rtrimEtcProperty(what,' ');
    ltrimEtcProperty(what,' ');
    if (what.size() > 1)
    {
        if (what[0] == '\'' || what[0] == '"')
        {
            rtrimEtcProperty(what, what[0]);
            ltrimEtcProperty(what, what[0]);
        }
    }
    return what;
}

string getPropertyFromEtcFile(const char *configFile, const char *propertyName)
{
    ifstream infile(configFile);
    string line;

    while (getline(infile, line))
    {
        if (line.length() > 0 && line[0] != '#')
        {
            if (!strlen(propertyName)) //if empty return first line
            {
                return trimEtcproperty(line);
            }
            string key, value;
            size_t pos = line.find("=");
            if (pos != string::npos && ((pos + 1) < line.size()))
            {
                key = line.substr(0, pos);
                rtrimEtcProperty(key, ' ');

                if (!strcmp(key.c_str(), propertyName))
                {
                    value = line.substr(pos + 1);
                    return trimEtcproperty(value);
                }
            }
        }
    }

    return string();
}

string getDistro()
{
    string distro;
    distro = getPropertyFromEtcFile("/etc/lsb-release", "DISTRIB_ID");
    if (!distro.size())
    {
        distro = getPropertyFromEtcFile("/etc/os-release", "ID");
    }
    if (!distro.size())
    {
        distro = getPropertyFromEtcFile("/etc/redhat-release", "");
    }
    if (!distro.size())
    {
        distro = getPropertyFromEtcFile("/etc/debian-release", "");
    }
    if (distro.size() > 20)
    {
        distro = distro.substr(0, 20);
    }
    transform(distro.begin(), distro.end(), distro.begin(), ::tolower);
    return distro;
}

string getDistroVersion()
{
    string version;
    version = getPropertyFromEtcFile("/etc/lsb-release", "DISTRIB_RELEASE");
    if (!version.size())
    {
        version = getPropertyFromEtcFile("/etc/os-release", "VERSION_ID");
    }
    if (version.size() > 10)
    {
        version = version.substr(0, 10);
    }
    transform(version.begin(), version.end(), version.begin(), ::tolower);
    return version;
}
#endif

void PosixFileSystemAccess::osversion(string* u, bool /*includeArchExtraInfo*/) const
{
#ifdef __linux__
    string distro = getDistro();
    if (distro.size())
    {
        u->append(distro);
        string distroversion = getDistroVersion();
        if (distroversion.size())
        {
            u->append(" ");
            u->append(distroversion);
            u->append("/");
        }
        else
        {
            u->append("/");
        }
    }
#endif

    utsname uts;

    if (!uname(&uts))
    {
        u->append(uts.sysname);
        u->append(" ");
        u->append(uts.release);
        u->append(" ");
        u->append(uts.machine);
    }
}

void PosixFileSystemAccess::statsid(string *id) const
{
#ifdef __ANDROID__
    if (!MEGAjvm)
    {
        LOG_err << "No JVM found";
        return;
    }

    try
    {
        JNIEnv *env;
        MEGAjvm->AttachCurrentThread(&env, NULL);
        jclass appGlobalsClass = env->FindClass("android/app/AppGlobals");
        if (!appGlobalsClass)
        {
            env->ExceptionClear();
            LOG_err << "Failed to get android/app/AppGlobals";
            MEGAjvm->DetachCurrentThread();
            return;
        }

        jmethodID getInitialApplicationMID = env->GetStaticMethodID(appGlobalsClass,"getInitialApplication","()Landroid/app/Application;");
        if (!getInitialApplicationMID)
        {
            env->ExceptionClear();
            LOG_err << "Failed to get getInitialApplication()";
            MEGAjvm->DetachCurrentThread();
            return;
        }

        jobject context = env->CallStaticObjectMethod(appGlobalsClass, getInitialApplicationMID);
        if (!context)
        {
            LOG_err << "Failed to get context";
            MEGAjvm->DetachCurrentThread();
            return;
        }

        jclass contextClass = env->GetObjectClass(context);
        if (!contextClass)
        {
            LOG_err << "Failed to get context class";
            MEGAjvm->DetachCurrentThread();
            return;
        }

        jmethodID getContentResolverMID = env->GetMethodID(contextClass, "getContentResolver", "()Landroid/content/ContentResolver;");
        if (!getContentResolverMID)
        {
            env->ExceptionClear();
            LOG_err << "Failed to get getContentResolver()";
            MEGAjvm->DetachCurrentThread();
            return;
        }

        jobject contentResolver = env->CallObjectMethod(context, getContentResolverMID);
        if (!contentResolver)
        {
            LOG_err << "Failed to get ContentResolver";
            MEGAjvm->DetachCurrentThread();
            return;
        }

        jclass settingsSecureClass = env->FindClass("android/provider/Settings$Secure");
        if (!settingsSecureClass)
        {
            env->ExceptionClear();
            LOG_err << "Failed to get Settings.Secure class";
            MEGAjvm->DetachCurrentThread();
            return;
        }

        jmethodID getStringMID = env->GetStaticMethodID(settingsSecureClass, "getString", "(Landroid/content/ContentResolver;Ljava/lang/String;)Ljava/lang/String;");
        if (!getStringMID)
        {
            env->ExceptionClear();
            LOG_err << "Failed to get getString()";
            MEGAjvm->DetachCurrentThread();
            return;
        }

        jstring idStr = (jstring) env->NewStringUTF("android_id");
        if (!idStr)
        {
            LOG_err << "Failed to get idStr";
            MEGAjvm->DetachCurrentThread();
            return;
        }

        jstring androidId = (jstring) env->CallStaticObjectMethod(settingsSecureClass, getStringMID, contentResolver, idStr);
        if (!androidId)
        {
            LOG_err << "Failed to get android_id";
            env->DeleteLocalRef(idStr);
            MEGAjvm->DetachCurrentThread();
            return;
        }

        const char *androidIdString = env->GetStringUTFChars(androidId, NULL);
        if (!androidIdString)
        {
            LOG_err << "Failed to get android_id bytes";
            env->DeleteLocalRef(idStr);
            MEGAjvm->DetachCurrentThread();
            return;
        }

        id->append(androidIdString);
        env->DeleteLocalRef(idStr);
        env->ReleaseStringUTFChars(androidId, androidIdString);
        MEGAjvm->DetachCurrentThread();
    }
    catch (...)
    {
        try
        {
            MEGAjvm->DetachCurrentThread();
        }
        catch (...) { }
    }
#elif TARGET_OS_IPHONE
#ifdef USE_IOS
    ios_statsid(id);
#endif
#elif defined(__MACH__)
    uuid_t uuid;
    struct timespec wait = {1, 0};
    if (gethostuuid(uuid, &wait))
    {
        return;
    }

    char uuid_str[37];
    uuid_unparse(uuid, uuid_str);
    id->append(uuid_str);
#else
    int fd = open("/etc/machine-id", O_RDONLY);
    if (fd < 0)
    {
        fd = open("/var/lib/dbus/machine-id", O_RDONLY);
        if (fd < 0)
        {
            return;
        }
    }

    char buff[512];
    int len = read(fd, buff, 512);
    close(fd);

    if (len <= 0)
    {
        return;
    }

    if (buff[len - 1] == '\n')
    {
        len--;
    }

    if (len > 0)
    {
        id->append(buff, len);
    }
#endif
}

PosixDirNotify::PosixDirNotify(string* localbasepath, string* ignore) : DirNotify(localbasepath, ignore)
{
#ifdef USE_INOTIFY
    failed = 0;
#endif

#ifdef __MACH__
    failed = 0;
#endif

    fsaccess = NULL;
}

void PosixDirNotify::addnotify(LocalNode* l, string* path)
{
#ifdef ENABLE_SYNC
#ifdef USE_INOTIFY
    int wd;

    wd = inotify_add_watch(fsaccess->notifyfd, path->c_str(),
                           IN_CREATE | IN_DELETE | IN_MOVED_FROM | IN_MOVED_TO
                           | IN_CLOSE_WRITE | IN_EXCL_UNLINK | IN_ONLYDIR);

    if (wd >= 0)
    {
        l->dirnotifytag = (handle)wd;
        fsaccess->wdnodes[wd] = l;
    }
    else
    {
        LOG_warn << "Unable to addnotify path: " <<  path->c_str() << ". Error code: " << errno;
    }
#endif
#endif
}

void PosixDirNotify::delnotify(LocalNode* l)
{
#ifdef ENABLE_SYNC
#ifdef USE_INOTIFY
    if (fsaccess->wdnodes.erase((int)(long)l->dirnotifytag))
    {
        inotify_rm_watch(fsaccess->notifyfd, (int)l->dirnotifytag);
    }
#endif
#endif
}

fsfp_t PosixDirNotify::fsfingerprint() const
{
    struct statfs statfsbuf;

    // FIXME: statfs() does not really do what we want.
    if (statfs(localbasepath.c_str(), &statfsbuf)) return 0;

    return *(fsfp_t*)&statfsbuf.f_fsid + 1;
}

bool PosixDirNotify::fsstableids() const
{
    struct statfs statfsbuf;

    if (statfs(localbasepath.c_str(), &statfsbuf))
    {
        LOG_err << "Failed to get filesystem type. Error code: " << errno;
        return true;
    }

    LOG_info << "Filesystem type: " << statfsbuf.f_type;

#ifdef __APPLE__
    return statfsbuf.f_type != 0x1c // FAT32
        && statfsbuf.f_type != 0x1d; // exFAT
#else
    return statfsbuf.f_type != 0x4d44 // FAT
        && statfsbuf.f_type != 0x65735546; // FUSE
#endif
}

std::unique_ptr<FileAccess> PosixFileSystemAccess::newfileaccess(bool followSymLinks)
{
    return std::unique_ptr<FileAccess>{new PosixFileAccess{waiter, defaultfilepermissions, followSymLinks}};
}

DirAccess* PosixFileSystemAccess::newdiraccess()
{
    return new PosixDirAccess();
}

DirNotify* PosixFileSystemAccess::newdirnotify(string* localpath, string* ignore)
{
    PosixDirNotify* dirnotify = new PosixDirNotify(localpath, ignore);

    dirnotify->fsaccess = this;

    return dirnotify;
}

bool PosixDirAccess::dopen(string* path, FileAccess* f, bool doglob)
{
#ifdef USE_IOS
    string absolutepath;
    if (PosixFileSystemAccess::appbasepath)
    {
        if (path->size() && path->at(0) != '/')
        {
            absolutepath = PosixFileSystemAccess::appbasepath;
            absolutepath.append(*path);
            path = &absolutepath;
        }
    }
#endif

    if (doglob)
    {
        if (glob(path->c_str(), GLOB_NOSORT, NULL, &globbuf))
        {
            return false;
        }

        globbing = true;
        globindex = 0;

        return true;
    }

    if (f)
    {
#ifdef HAVE_FDOPENDIR
        dp = fdopendir(((PosixFileAccess*)f)->stealFileDescriptor());
#else
        dp = ((PosixFileAccess*)f)->dp;
        ((PosixFileAccess*)f)->dp = NULL;
#endif
    }
    else
    {
        dp = opendir(path->c_str());
    }

    return dp != NULL;
}

bool PosixDirAccess::dnext(string* path, string* name, bool followsymlinks, nodetype_t* type)
{
#ifdef USE_IOS
    string absolutepath;
    if (PosixFileSystemAccess::appbasepath)
    {
        if (path->size() && path->at(0) != '/')
        {
            absolutepath = PosixFileSystemAccess::appbasepath;
            absolutepath.append(*path);
            path = &absolutepath;
        }
    }
#endif

    if (globbing)
    {
        struct stat &statbuf = currentItemStat;

        while (globindex < globbuf.gl_pathc)
        {
            if (followsymlinks ? !stat(globbuf.gl_pathv[globindex], &statbuf) : !lstat(globbuf.gl_pathv[globindex], &currentItemStat))
            {
                if (S_ISREG(statbuf.st_mode) || S_ISDIR(statbuf.st_mode)) // this evaluates false for symlinks
                //if (statbuf.st_mode & (S_IFREG | S_IFDIR)) //TODO: use this when symlinks are supported
                {
                    *name = globbuf.gl_pathv[globindex];
                    *type = (statbuf.st_mode & S_IFREG) ? FILENODE : FOLDERNODE;

                    globindex++;
                    return true;
                }
            }
            globindex++;
        }

        return false;
    }

    dirent* d;
    size_t pathsize = path->size();
    struct stat &statbuf = currentItemStat;

    path->append("/");

    while ((d = readdir(dp)))
    {
        if (*d->d_name != '.' || (d->d_name[1] && (d->d_name[1] != '.' || d->d_name[2])))
        {
            path->append(d->d_name);

            bool statOk = !lstat(path->c_str(), &statbuf);
            if (followsymlinks && statOk && S_ISLNK(statbuf.st_mode))
            {
                currentItemFollowedSymlink = true;
                statOk = !stat(path->c_str(), &statbuf);
            }
            else
            {
                currentItemFollowedSymlink = false;
            }

            if (statOk)
            {
                if (S_ISREG(statbuf.st_mode) || S_ISDIR(statbuf.st_mode)) // this evalves false for symlinks
                //if (statbuf.st_mode & (S_IFREG | S_IFDIR)) //TODO: use this when symlinks are supported
                {
                    path->resize(pathsize);
                    *name = d->d_name;

                    if (type)
                    {
                        *type = S_ISREG(statbuf.st_mode) ? FILENODE : FOLDERNODE;
                    }

                    return true;
                }
            }

            path->resize(pathsize+1);
        }
    }

    path->resize(pathsize);

    return false;
}

PosixDirAccess::PosixDirAccess()
{
    dp = NULL;
    globbing = false;
    memset(&globbuf, 0, sizeof(glob_t));
    globindex = 0;
}

PosixDirAccess::~PosixDirAccess()
{
    if (dp)
    {
        closedir(dp);
    }

    if (globbing)
    {
        globfree(&globbuf);
    }
}
} // namespace<|MERGE_RESOLUTION|>--- conflicted
+++ resolved
@@ -488,21 +488,9 @@
     }
 #endif
 
-<<<<<<< HEAD
-    bool statok = false;
-    mIsSymLink = !lstat(f->c_str(), &statbuf) && S_ISLNK(statbuf.st_mode);
-    if (mIsSymLink && !PosixFileAccess::mFoundASymlink)
-    {
-        LOG_warn << "Enabling symlink check for syncup.";
-        PosixFileAccess::mFoundASymlink = true;
-    }
-
-    if (mIsSymLink && !mFollowSymLinks)
-=======
     if (!statok)
->>>>>>> 05f6e1a9
-    {
-         mIsSymLink = !lstat(f->c_str(), &statbuf) && S_ISLNK(statbuf.st_mode);
+    {
+        mIsSymLink = !lstat(f->c_str(), &statbuf) && S_ISLNK(statbuf.st_mode);
         if (mIsSymLink && !PosixFileAccess::mFoundASymlink)
         {
             LOG_warn << "Enabling symlink check for syncup.";
