/**
 * @file sync.cpp
 * @brief Class for synchronizing local and remote trees
 *
 * (c) 2013-2014 by Mega Limited, Auckland, New Zealand
 *
 * This file is part of the MEGA SDK - Client Access Engine.
 *
 * Applications using the MEGA API must present a valid application key
 * and comply with the the rules set forth in the Terms of Service.
 *
 * The MEGA SDK is distributed in the hope that it will be useful,
 * but WITHOUT ANY WARRANTY; without even the implied warranty of
 * MERCHANTABILITY or FITNESS FOR A PARTICULAR PURPOSE.
 *
 * @copyright Simplified (2-clause) BSD License.
 *
 * You should have received a copy of the license along with this
 * program.
 */

#include <type_traits>
#include <unordered_set>

#include "mega.h"

#ifdef ENABLE_SYNC
#include "mega/sync.h"
#include "mega/megaapp.h"
#include "mega/transfer.h"
#include "mega/megaclient.h"
#include "mega/base64.h"

namespace mega {

const int Sync::SCANNING_DELAY_DS = 5;
const int Sync::EXTRA_SCANNING_DELAY_DS = 150;
const int Sync::FILE_UPDATE_DELAY_DS = 30;
const int Sync::FILE_UPDATE_MAX_DELAY_SECS = 60;
const dstime Sync::RECENT_VERSION_INTERVAL_SECS = 10800;

namespace {

// Need this to store `LightFileFingerprint` by-value in `FingerprintSet`
struct LightFileFingerprintComparator
{
    bool operator()(const LightFileFingerprint& lhs, const LightFileFingerprint& rhs) const
    {
        return LightFileFingerprintCmp{}(&lhs, &rhs);
    }
};

// Represents a file/folder for use in assigning fs IDs
struct FsFile
{
    handle fsid;
    LocalPath path;
};

// Caches fingerprints
class FingerprintCache
{
public:
    using FingerprintSet = std::set<LightFileFingerprint, LightFileFingerprintComparator>;

    // Adds a new fingerprint
    template<typename T, typename = typename std::enable_if<std::is_same<LightFileFingerprint, typename std::decay<T>::type>::value>::type>
    const LightFileFingerprint* add(T&& ffp)
    {
         const auto insertPair = mFingerprints.insert(std::forward<T>(ffp));
         return &*insertPair.first;
    }

    // Returns the set of all fingerprints
    const FingerprintSet& all() const
    {
        return mFingerprints;
    }

private:
    FingerprintSet mFingerprints;
};

using FingerprintLocalNodeMap = std::multimap<const LightFileFingerprint*, LocalNode*, LightFileFingerprintCmp>;
using FingerprintFileMap = std::multimap<const LightFileFingerprint*, FsFile, LightFileFingerprintCmp>;

// Collects all syncable filesystem paths in the given folder under `localpath`
set<LocalPath> collectAllPathsInFolder(Sync& sync, MegaApp& app, FileSystemAccess& fsaccess, LocalPath& localpath,
                                    LocalPath& localdebris)
{
    auto fa = fsaccess.newfileaccess(false);
    if (!fa->fopen(localpath, true, false))
    {
        LOG_err << "Unable to open path: " << localpath.toPath(fsaccess);
        return {};
    }
    if (fa->mIsSymLink)
    {
        LOG_debug << "Ignoring symlink: " << localpath.toPath(fsaccess);
        return {};
    }
    assert(fa->type == FOLDERNODE);

    auto da = std::unique_ptr<DirAccess>{fsaccess.newdiraccess()};
    if (!da->dopen(&localpath, fa.get(), false))
    {
        LOG_err << "Unable to open directory: " << localpath.toPath(fsaccess);
        return {};
    }

    set<LocalPath> paths; // has to be a std::set to enforce same sorting as `children` of `LocalNode`

    LocalPath localname;
    while (da->dnext(localpath, localname, false))
    {
        ScopedLengthRestore restoreLength(localpath);
        localpath.appendWithSeparator(localname, false, fsaccess.localseparator);

        // check if this record is to be ignored
        if (app.sync_syncable(&sync, localname.toName(fsaccess).c_str(), localpath))
        {
            // skip the sync's debris folder
            if (!localdebris.isContainingPathOf(localpath, fsaccess.localseparator))
            {
                paths.insert(localpath);
            }
        }
    }

    return paths;
}

// Combines another fingerprint into `ffp`
void hashCombineFingerprint(LightFileFingerprint& ffp, const LightFileFingerprint& other)
{
    hashCombine(ffp.size, other.size);
    hashCombine(ffp.mtime, other.mtime);
}

// Combines the fingerprints of all file nodes in the given map
bool combinedFingerprint(LightFileFingerprint& ffp, const localnode_map& nodeMap)
{
    bool success = false;
    for (const auto& nodePair : nodeMap)
    {
        const LocalNode& l = *nodePair.second;
        if (l.type == FILENODE)
        {
            LightFileFingerprint lFfp;
            lFfp.genfingerprint(l.size, l.mtime);
            hashCombineFingerprint(ffp, lFfp);
            success = true;
        }
    }
    return success;
}

// Combines the fingerprints of all files in the given paths
bool combinedFingerprint(LightFileFingerprint& ffp, FileSystemAccess& fsaccess, const set<LocalPath>& paths)
{
    bool success = false;
    for (auto& path : paths)
    {
        auto fa = fsaccess.newfileaccess(false);
        auto pathArg = path; // todo: sort out const
        if (!fa->fopen(pathArg, true, false))
        {
            LOG_err << "Unable to open path: " << path.toPath(fsaccess);
            success = false;
            break;
        }
        if (fa->mIsSymLink)
        {
            LOG_debug << "Ignoring symlink: " << path.toPath(fsaccess);
            continue;
        }
        if (fa->type == FILENODE)
        {
            LightFileFingerprint faFfp;
            faFfp.genfingerprint(fa->size, fa->mtime);
            hashCombineFingerprint(ffp, faFfp);
            success = true;
        }
    }
    return success;
}

// Computes the fingerprint of the given `l` (file or folder) and stores it in `ffp`
bool computeFingerprint(LightFileFingerprint& ffp, const LocalNode& l)
{
    if (l.type == FILENODE)
    {
        ffp.genfingerprint(l.size, l.mtime);
        return true;
    }
    else if (l.type == FOLDERNODE)
    {
        return combinedFingerprint(ffp, l.children);
    }
    else
    {
        assert(false && "Invalid node type");
        return false;
    }
}

// Computes the fingerprint of the given `fa` (file or folder) and stores it in `ffp`
bool computeFingerprint(LightFileFingerprint& ffp, FileSystemAccess& fsaccess,
                        FileAccess& fa, LocalPath& path, const set<LocalPath>& paths)
{
    if (fa.type == FILENODE)
    {
        assert(paths.empty());
        ffp.genfingerprint(fa.size, fa.mtime);
        return true;
    }
    else if (fa.type == FOLDERNODE)
    {
        return combinedFingerprint(ffp, fsaccess, paths);
    }
    else
    {
        assert(false && "Invalid node type");
        return false;
    }
}

// Collects all `LocalNode`s by storing them in `localnodes`, keyed by LightFileFingerprint.
// Invalidates the fs IDs of all local nodes.
// Stores all fingerprints in `fingerprints` for later reference.
void collectAllLocalNodes(FingerprintCache& fingerprints, FingerprintLocalNodeMap& localnodes,
                          LocalNode& l, handlelocalnode_map& fsidnodes)
{
    // invalidate fsid of `l`
    l.fsid = mega::UNDEF;
    if (l.fsid_it != fsidnodes.end())
    {
        fsidnodes.erase(l.fsid_it);
        l.fsid_it = fsidnodes.end();
    }
    // collect fingerprint
    LightFileFingerprint ffp;
    if (computeFingerprint(ffp, l))
    {
        const auto ffpPtr = fingerprints.add(std::move(ffp));
        localnodes.insert(std::make_pair(ffpPtr, &l));
    }
    if (l.type == FILENODE)
    {
        return;
    }
    for (auto& childPair : l.children)
    {
        collectAllLocalNodes(fingerprints, localnodes, *childPair.second, fsidnodes);
    }
}

// Collects all `File`s by storing them in `files`, keyed by FileFingerprint.
// Stores all fingerprints in `fingerprints` for later reference.
void collectAllFiles(bool& success, FingerprintCache& fingerprints, FingerprintFileMap& files,
                     Sync& sync, MegaApp& app, FileSystemAccess& fsaccess, LocalPath& localpath,
                     LocalPath& localdebris)
{
    auto insertFingerprint = [&files, &fingerprints](FileSystemAccess& fsaccess, FileAccess& fa,
                                                     LocalPath& path, const set<LocalPath>& paths)
    {
        LightFileFingerprint ffp;
        if (computeFingerprint(ffp, fsaccess, fa, path, paths))
        {
            const auto ffpPtr = fingerprints.add(std::move(ffp));
            files.insert(std::make_pair(ffpPtr, FsFile{fa.fsid, path}));
        }
    };

    auto fa = fsaccess.newfileaccess(false);
    if (!fa->fopen(localpath, true, false))
    {
        LOG_err << "Unable to open path: " << localpath.toPath(fsaccess);
        success = false;
        return;
    }
    if (fa->mIsSymLink)
    {
        LOG_debug << "Ignoring symlink: " << localpath.toPath(fsaccess);
        return;
    }
    if (!fa->fsidvalid)
    {
        LOG_err << "Invalid fs id for: " << localpath.toPath(fsaccess);
        success = false;
        return;
    }

    if (fa->type == FILENODE)
    {
        insertFingerprint(fsaccess, *fa, localpath, {});
    }
    else if (fa->type == FOLDERNODE)
    {
        const auto paths = collectAllPathsInFolder(sync, app, fsaccess, localpath, localdebris);
        insertFingerprint(fsaccess, *fa, localpath, paths);
        fa.reset();
        for (const auto& path : paths)
        {
            LocalPath tmpPath = path;
            collectAllFiles(success, fingerprints, files, sync, app, fsaccess, tmpPath, localdebris);
        }
    }
    else
    {
        assert(false && "Invalid file type");
        success = false;
        return;
    }
}

// Assigns fs IDs from `files` to those `localnodes` that match the fingerprints found in `files`.
// If there are multiple matches we apply a best-path heuristic.
size_t assignFilesystemIdsImpl(const FingerprintCache& fingerprints, FingerprintLocalNodeMap& localnodes,
                               FingerprintFileMap& files, handlelocalnode_map& fsidnodes, FileSystemAccess& fsaccess)
{
    LocalPath nodePath;
    size_t assignmentCount = 0;
    for (const auto& fp : fingerprints.all())
    {
        const auto nodeRange = localnodes.equal_range(&fp);
        const auto nodeCount = std::distance(nodeRange.first, nodeRange.second);
        if (nodeCount <= 0)
        {
            continue;
        }

        const auto fileRange = files.equal_range(&fp);
        const auto fileCount = std::distance(fileRange.first, fileRange.second);
        if (fileCount <= 0)
        {
            // without files we cannot assign fs IDs to these localnodes, so no need to keep them
            localnodes.erase(nodeRange.first, nodeRange.second);
            continue;
        }

        struct Element
        {
            int score;
            handle fsid;
            LocalNode* l;
        };
        std::vector<Element> elements;
        elements.reserve(nodeCount * fileCount);

        for (auto nodeIt = nodeRange.first; nodeIt != nodeRange.second; ++nodeIt)
        {
            auto l = nodeIt->second;
            if (l != l->sync->localroot.get()) // never assign fs ID to the root localnode
            {
                nodePath = l->getLocalPath(false);
                for (auto fileIt = fileRange.first; fileIt != fileRange.second; ++fileIt)
                {
                    auto& filePath = fileIt->second.path;
                    const auto score = computeReversePathMatchScore(nodePath, filePath, fsaccess);
                    if (score > 0) // leaf name must match
                    {
                        elements.push_back({score, fileIt->second.fsid, l});
                    }
                }
            }
        }

        // Sort in descending order by score. Elements with highest score come first
        std::sort(elements.begin(), elements.end(), [](const Element& e1, const Element& e2)
                                                    {
                                                        return e1.score > e2.score;
                                                    });

        std::unordered_set<handle> usedFsIds;
        for (const auto& e : elements)
        {
            if (e.l->fsid == mega::UNDEF // node not assigned
                && usedFsIds.find(e.fsid) == usedFsIds.end()) // fsid not used
            {
                e.l->setfsid(e.fsid, fsidnodes);
                usedFsIds.insert(e.fsid);
                ++assignmentCount;
            }
        }

        // the fingerprint that these files and localnodes correspond to has now finished processing
        files.erase(fileRange.first, fileRange.second);
        localnodes.erase(nodeRange.first, nodeRange.second);
    }
    return assignmentCount;
}

} // anonymous

int computeReversePathMatchScore(const LocalPath& path1, const LocalPath& path2, const FileSystemAccess& fsaccess)
{
    if (path1.empty() || path2.empty())
    {
        return 0;
    }

    const auto path1End = path1.localpath.size() - 1;
    const auto path2End = path2.localpath.size() - 1;

    size_t index = 0;
    size_t separatorBias = 0;
    LocalPath accumulated;
    while (index <= path1End && index <= path2End)
    {
        const auto value1 = path1.localpath[path1End - index];
        const auto value2 = path2.localpath[path2End - index];
        if (value1 != value2)
        {
            break;
        }
        accumulated.localpath.push_back(value1);

        ++index;

        if (!accumulated.localpath.empty())
        {
            if (accumulated.localpath.back() == fsaccess.localseparator)
            {
                ++separatorBias;
                accumulated.clear();
            }
        }
    }

    if (index > path1End && index > path2End) // we got to the beginning of both paths (full score)
    {
        return static_cast<int>(index - separatorBias);
    }
    else // the paths only partly match
    {
        return static_cast<int>(index - separatorBias - accumulated.localpath.size());
    }
}

bool assignFilesystemIds(Sync& sync, MegaApp& app, FileSystemAccess& fsaccess, handlelocalnode_map& fsidnodes,
                         LocalPath& localdebris)
{
    auto& rootpath = sync.localroot->localname;
    LOG_info << "Assigning fs IDs at rootpath: " << rootpath.toPath(fsaccess);

    auto fa = fsaccess.newfileaccess(false);
    if (!fa->fopen(rootpath, true, false))
    {
        LOG_err << "Unable to open rootpath";
        return false;
    }
    if (fa->type != FOLDERNODE)
    {
        LOG_err << "rootpath not a folder";
        assert(false);
        return false;
    }
    if (fa->mIsSymLink)
    {
        LOG_err << "rootpath is a symlink";
        assert(false);
        return false;
    }
    fa.reset();

    bool success = true;

    FingerprintCache fingerprints;

    FingerprintLocalNodeMap localnodes;
    collectAllLocalNodes(fingerprints, localnodes, *sync.localroot, fsidnodes);
    LOG_info << "Number of localnodes: " << localnodes.size();

    if (localnodes.empty())
    {
        return success;
    }

    FingerprintFileMap files;
    collectAllFiles(success, fingerprints, files, sync, app, fsaccess, rootpath, localdebris);
    LOG_info << "Number of files: " << files.size();

    LOG_info << "Number of fingerprints: " << fingerprints.all().size();
    const auto assignmentCount = assignFilesystemIdsImpl(fingerprints, localnodes, files, fsidnodes, fsaccess);
    LOG_info << "Number of fsid assignments: " << assignmentCount;

    return success;
}

SyncConfigBag::SyncConfigBag(DbAccess& dbaccess, FileSystemAccess& fsaccess, PrnGen& rng, const std::string& id)
{
    std::string dbname = "syncconfigsv2_" + id;
    mTable.reset(dbaccess.open(rng, &fsaccess, &dbname, false, false));
    if (!mTable)
    {
        LOG_err << "Unable to open DB table: " << dbname;
        assert(false);
        return;
    }

    mTable->rewind();

    uint32_t tableId;
    std::string data;
    while (mTable->next(&tableId, &data))
    {
        auto syncConfig = SyncConfig::unserialize(data);
        if (!syncConfig)
        {
            LOG_err << "Unable to unserialize sync config at id: " << tableId;
            assert(false);
            continue;
        }
        syncConfig->dbid = tableId;

        mSyncConfigs.insert(std::make_pair(syncConfig->getTag(), *syncConfig));
        if (tableId > mTable->nextid)
        {
            mTable->nextid = tableId;
        }
    }
    ++mTable->nextid;
}

void SyncConfigBag::insert(const SyncConfig& syncConfig)
{
    auto insertOrUpdate = [this](const uint32_t id, const SyncConfig& syncConfig)
    {
        std::string data;
        const_cast<SyncConfig&>(syncConfig).serialize(&data);
        DBTableTransactionCommitter committer{mTable.get()};
        if (!mTable->put(id, &data)) // put either inserts or updates
        {
            LOG_err << "Incomplete database put at id: " << mTable->nextid;
            assert(false);
            mTable->abort();
            return false;
        }
        return true;
    };

    map<int, SyncConfig>::iterator syncConfigIt = mSyncConfigs.find(syncConfig.getTag());
    if (syncConfigIt == mSyncConfigs.end()) // syncConfig is new
    {
        if (mTable)
        {
            if (!insertOrUpdate(mTable->nextid, syncConfig))
            {
                return;
            }
        }
        auto insertPair = mSyncConfigs.insert(std::make_pair(syncConfig.getTag(), syncConfig));
        if (mTable)
        {
            insertPair.first->second.dbid = mTable->nextid;
            ++mTable->nextid;
        }
    }
    else // syncConfig exists already
    {
        const uint32_t tableId = syncConfigIt->second.dbid;
        if (mTable)
        {
            if (!insertOrUpdate(tableId, syncConfig))
            {
                return;
            }
        }
        syncConfigIt->second = syncConfig;
        syncConfigIt->second.dbid = tableId;
    }
}

bool SyncConfigBag::removeByTag(const int tag)
{
    auto syncConfigPair = mSyncConfigs.find(tag);
    if (syncConfigPair != mSyncConfigs.end())
    {
        if (mTable)
        {
            DBTableTransactionCommitter committer{mTable.get()};
            if (!mTable->del(syncConfigPair->second.dbid))
            {
                LOG_err << "Incomplete database del at id: " << syncConfigPair->second.dbid;
                assert(false);
                mTable->abort();
            }
        }
        mSyncConfigs.erase(syncConfigPair);
        return true;
    }
    return false;
}

const SyncConfig* SyncConfigBag::get(const int tag) const
{
    auto syncConfigPair = mSyncConfigs.find(tag);
    if (syncConfigPair != mSyncConfigs.end())
    {
        return &syncConfigPair->second;
    }
    return nullptr;
}


const SyncConfig* SyncConfigBag::getByNodeHandle(handle nodeHandle) const
{
    for (const auto& syncConfigPair : mSyncConfigs)
    {
        if (syncConfigPair.second.getRemoteNode() == nodeHandle)
            return &syncConfigPair.second;
    }
    return nullptr;
}

void SyncConfigBag::clear()
{
    if (mTable)
    {
        mTable->truncate();
        mTable->nextid = 0;
    }
    mSyncConfigs.clear();
}

std::vector<SyncConfig> SyncConfigBag::all() const
{
    std::vector<SyncConfig> syncConfigs;
    for (const auto& syncConfigPair : mSyncConfigs)
    {
        syncConfigs.push_back(syncConfigPair.second);
    }
    return syncConfigs;
}

// new Syncs are automatically inserted into the session's syncs list
// and a full read of the subtree is initiated
<<<<<<< HEAD
Sync::Sync(MegaClient* cclient, SyncConfig config, const char* cdebris,
           LocalPath* clocaldebris, Node* remotenode, bool cinshare, int ctag, void *cappdata)
=======
Sync::Sync(MegaClient* cclient, SyncConfig &config, const char* cdebris,
           string* clocaldebris, Node* remotenode, bool cinshare, int ctag, void *cappdata)
>>>>>>> 03842e9d
: localroot(new LocalNode)
{
    isnetwork = false;
    client = cclient;
    tag = ctag;
    inshare = cinshare;
    appData = cappdata;
    errorCode = NO_SYNC_ERROR;
    tmpfa = NULL;
    initializing = true;
    updatedfilesize = ~0;
    updatedfilets = 0;
    updatedfileinitialts = 0;

    localbytes = 0;
    localnodes[FILENODE] = 0;
    localnodes[FOLDERNODE] = 0;

    state = SYNC_INITIALSCAN;
    statecachetable = NULL;

    fullscan = true;
    scanseqno = 0;

    mLocalPath = config.getLocalPath();
    LocalPath crootpath = LocalPath::fromPath(mLocalPath, *client->fsaccess);

    if (cdebris)
    {
        debris = cdebris;
        localdebris = LocalPath::fromPath(debris, *client->fsaccess);

        dirnotify.reset(client->fsaccess->newdirnotify(crootpath, localdebris, client->waiter));

        localdebris.prependWithSeparator(crootpath, client->fsaccess->localseparator);
    }
    else
    {
        localdebris = *clocaldebris;

        // FIXME: pass last segment of localdebris
        dirnotify.reset(client->fsaccess->newdirnotify(crootpath, localdebris, client->waiter));
    }
    dirnotify->sync = this;

    // set specified fsfp or get from fs if none
    const auto cfsfp = config.getLocalFingerprint();
    if (cfsfp)
    {
        fsfp = cfsfp;
    }
    else
    {
        fsfp = dirnotify->fsfingerprint();
        config.setLocalFingerprint(fsfp);
    }

    fsstableids = dirnotify->fsstableids();
    LOG_info << "Filesystem IDs are stable: " << fsstableids;

    mFilesystemType = client->fsaccess->getFilesystemType(crootpath);

    localroot->init(this, FOLDERNODE, NULL, crootpath, nullptr);  // the root node must have the absolute path.  We don't store shortname, to avoid accidentally using relative paths.
    localroot->setnode(remotenode);

#ifdef __APPLE__
    if (macOSmajorVersion() >= 19) //macOS catalina+
    {
        LOG_debug << "macOS 10.15+ filesystem detected. Checking fseventspath.";
        string supercrootpath = "/System/Volumes/Data" + crootpath.platformEncoded();

        int fd = open(supercrootpath.c_str(), O_RDONLY);
        if (fd == -1)
        {
            LOG_debug << "Unable to open path using fseventspath.";
            mFsEventsPath = crootpath.platformEncoded();
        }
        else
        {
            char buf[MAXPATHLEN];
            if (fcntl(fd, F_GETPATH, buf) < 0)
            {
                LOG_debug << "Using standard paths to detect filesystem notifications.";
                mFsEventsPath = crootpath.platformEncoded();
            }
            else
            {
                LOG_debug << "Using fsevents paths to detect filesystem notifications.";
                mFsEventsPath = supercrootpath;
            }
            close(fd);
        }
    }
#endif

    sync_it = client->syncs.insert(client->syncs.end(), this);

    if (client->dbaccess)
    {
        // open state cache table
        handle tableid[3];
        string dbname;

        auto fas = client->fsaccess->newfileaccess(false);

        if (fas->fopen(crootpath, true, false))
        {
            tableid[0] = fas->fsid;
            tableid[1] = remotenode->nodehandle;
            tableid[2] = client->me;

            dbname.resize(sizeof tableid * 4 / 3 + 3);
            dbname.resize(Base64::btoa((byte*)tableid, sizeof tableid, (char*)dbname.c_str()));

            statecachetable = client->dbaccess->open(client->rng, client->fsaccess, &dbname, false, false);

            readstatecache();
        }
    }
}

Sync::~Sync()
{
    // must be set to prevent remote mass deletion while rootlocal destructor runs
    assert(state == SYNC_CANCELED || state == SYNC_FAILED || state == SYNC_DISABLED);
    mDestructorRunning = true;

    // unlock tmp lock
    tmpfa.reset();

    // stop all active and pending downloads
    if (localroot->node)
    {
        TreeProcDelSyncGet tdsg;
        // Create a committer to ensure we update the transfer database in an efficient single commit,
        // if there are transactions in progress.
        DBTableTransactionCommitter committer(client->tctable);
        client->proctree(localroot->node, &tdsg);
    }

    delete statecachetable;

    client->syncs.erase(sync_it);
    client->syncactivity = true;

    {
        // Create a committer and recursively delete all the associated LocalNodes, and their associated transfer and file objects.
        // If any have transactions in progress, the committer will ensure we update the transfer database in an efficient single commit.
        DBTableTransactionCommitter committer(client->tctable);
        localroot.reset();
    }
}

void Sync::addstatecachechildren(uint32_t parent_dbid, idlocalnode_map* tmap, LocalPath& localpath, LocalNode *p, int maxdepth)
{
    auto range = tmap->equal_range(parent_dbid);

    for (auto it = range.first; it != range.second; it++)
    {
        ScopedLengthRestore restoreLen(localpath);

        localpath.appendWithSeparator(it->second->localname, true, client->fsaccess->localseparator);

        LocalNode* l = it->second;
        Node* node = l->node;
        handle fsid = l->fsid;
        m_off_t size = l->size;

        // clear localname to force newnode = true in setnameparent
        l->localname.clear();

        // if we already have the shortname from database, use that, otherwise (db is from old code) look it up
        std::unique_ptr<LocalPath> shortname;
        if (l->slocalname_in_db)
        {
            // null if there is no shortname, or the shortname matches the localname.
            shortname.reset(l->slocalname.release());
        }
        else
        {
            shortname = client->fsaccess->fsShortname(localpath);
        }

        l->init(this, l->type, p, localpath, std::move(shortname));

#ifdef DEBUG
        auto fa = client->fsaccess->newfileaccess(false);
        if (fa->fopen(localpath))  // exists, is file
        {
            auto sn = client->fsaccess->fsShortname(localpath);
            assert(!l->localname.empty() &&
                ((!l->slocalname && (!sn || l->localname == *sn)) ||
                (l->slocalname && sn && !l->slocalname->empty() && *l->slocalname != l->localname && *l->slocalname == *sn)));
        }
#endif

        l->parent_dbid = parent_dbid;
        l->size = size;
        l->setfsid(fsid, client->fsidnode);
        l->setnode(node);

        if (!l->slocalname_in_db)
        {
            statecacheadd(l);
            if (insertq.size() > 50000)
            {
                cachenodes();  // periodically output updated nodes with shortname updates, so people who restart megasync still make progress towards a fast startup
            }
        }

        if (maxdepth)
        {
            addstatecachechildren(l->dbid, tmap, localpath, l, maxdepth - 1);
        }
    }
}

bool Sync::readstatecache()
{
    if (statecachetable && state == SYNC_INITIALSCAN)
    {
        string cachedata;
        idlocalnode_map tmap;
        uint32_t cid;
        LocalNode* l;

        statecachetable->rewind();

        // bulk-load cached nodes into tmap
        while (statecachetable->next(&cid, &cachedata, &client->key))
        {
            if ((l = LocalNode::unserialize(this, &cachedata)))
            {
                l->dbid = cid;
                tmap.insert(pair<int32_t,LocalNode*>(l->parent_dbid,l));
            }
        }

        // recursively build LocalNode tree, set scanseqnos to sync's current scanseqno
        addstatecachechildren(0, &tmap, localroot->localname, localroot.get(), 100);
        cachenodes();

        // trigger a single-pass full scan to identify deleted nodes
        fullscan = true;
        scanseqno++;

        return true;
    }

    return false;
}

const SyncConfig& Sync::getConfig() const
{
    assert(client->syncConfigs && "Calling getConfig() requires sync configs");
    const auto config = client->syncConfigs->get(tag);
    assert(config);
    return *config;
}

// remove LocalNode from DB cache
void Sync::statecachedel(LocalNode* l)
{
    if (state == SYNC_CANCELED)
    {
        return;
    }

    insertq.erase(l);

    if (l->dbid)
    {
        deleteq.insert(l->dbid);
    }
}

// insert LocalNode into DB cache
void Sync::statecacheadd(LocalNode* l)
{
    if (state == SYNC_CANCELED)
    {
        return;
    }

    if (l->dbid)
    {
        deleteq.erase(l->dbid);
    }

    insertq.insert(l);
}

void Sync::cachenodes()
{
    if (statecachetable && (state == SYNC_ACTIVE || (state == SYNC_INITIALSCAN && insertq.size() > 100)) && (deleteq.size() || insertq.size()))
    {
        LOG_debug << "Saving LocalNode database with " << insertq.size() << " additions and " << deleteq.size() << " deletions";
        statecachetable->begin();

        // deletions
        for (set<uint32_t>::iterator it = deleteq.begin(); it != deleteq.end(); it++)
        {
            statecachetable->del(*it);
        }

        deleteq.clear();

        // additions - we iterate until completion or until we get stuck
        bool added;

        do {
            added = false;

            for (set<LocalNode*>::iterator it = insertq.begin(); it != insertq.end(); )
            {
                if ((*it)->parent->dbid || (*it)->parent == localroot.get())
                {
                    statecachetable->put(MegaClient::CACHEDLOCALNODE, *it, &client->key);
                    insertq.erase(it++);
                    added = true;
                }
                else it++;
            }
        } while (added);

        statecachetable->commit();

        if (insertq.size())
        {
            LOG_err << "LocalNode caching did not complete";
        }
    }
}

void Sync::changestate(syncstate_t newstate, SyncError newSyncError)
{
    if (newstate != state || newSyncError != errorCode)
    {
        LOG_debug << "Sync state/error changing. from " << state << "/" << errorCode << " to "  << newstate << "/" << newSyncError;
        if (newstate != SYNC_CANCELED)
        {
            client->changeSyncState(tag, newstate, newSyncError);
        }

        state = newstate;
        errorCode = newSyncError;
        fullscan = false;
    }
}

// walk path and return corresponding LocalNode and its parent
// path must be relative to l or start with the root prefix if l == NULL
// path must be a full sync path, i.e. start with localroot->localname
// NULL: no match, optionally returns residual path
LocalNode* Sync::localnodebypath(LocalNode* l, const LocalPath& localpath, LocalNode** parent, LocalPath* outpath)
{
    if (outpath)
    {
        assert(outpath->empty());
    }

    size_t subpathIndex = 0;

    if (!l)
    {
        // verify matching localroot prefix - this should always succeed for
        // internal use
        if (!localroot->localname.isContainingPathOf(localpath, client->fsaccess->localseparator, &subpathIndex))
        {
            if (parent)
            {
                *parent = NULL;
            }

            return NULL;
        }

        l = localroot.get();
    }


    LocalPath component;

    while (localpath.nextPathComponent(subpathIndex, component, client->fsaccess->localseparator))
    {
        if (parent)
        {
            *parent = l;
        }

        localnode_map::iterator it;
        if ((it = l->children.find(&component)) == l->children.end()
            && (it = l->schildren.find(&component)) == l->schildren.end())
        {
            // no full match: store residual path, return NULL with the
            // matching component LocalNode in parent
            if (outpath)
            {
                *outpath = std::move(component);
                auto remainder = localpath.subpathFrom(subpathIndex);
                if (!remainder.empty())
                {
                    outpath->appendWithSeparator(remainder, false, client->fsaccess->localseparator);
                }
            }

            return NULL;
        }

        l = it->second;
    }

    // full match: no residual path, return corresponding LocalNode
    if (outpath)
    {
        outpath->clear();
    }
    return l;
}

bool Sync::assignfsids()
{
    return assignFilesystemIds(*this, *client->app, *client->fsaccess, client->fsidnode,
                               localdebris);
}

// scan localpath, add or update child nodes, call recursively for folder nodes
// localpath must be prefixed with Sync
bool Sync::scan(LocalPath* localpath, FileAccess* fa)
{
    if (fa)
    {
        assert(fa->type == FOLDERNODE);
    }
    if (!localdebris.isContainingPathOf(*localpath, client->fsaccess->localseparator))
    {
        DirAccess* da;
        LocalPath localname;
        string name;
        bool success;

        if (SimpleLogger::logCurrentLevel >= logDebug)
        {
            LOG_debug << "Scanning folder: " << localpath->toPath(*client->fsaccess);
        }

        da = client->fsaccess->newdiraccess();

        // scan the dir, mark all items with a unique identifier
        if ((success = da->dopen(localpath, fa, false)))
        {
            while (da->dnext(*localpath, localname, client->followsymlinks))
            {
                name = localname.toName(*client->fsaccess);

                ScopedLengthRestore restoreLen(*localpath);
                localpath->appendWithSeparator(localname, false, client->fsaccess->localseparator);

                // check if this record is to be ignored
                if (client->app->sync_syncable(this, name.c_str(), *localpath))
                {
                    // skip the sync's debris folder
                    if (!localdebris.isContainingPathOf(*localpath, client->fsaccess->localseparator))
                    {
                        LocalNode *l = NULL;
                        if (initializing)
                        {
                            // preload all cached LocalNodes
                            l = checkpath(NULL, localpath, nullptr, nullptr, false, da);
                        }

                        if (!l || l == (LocalNode*)~0)
                        {
                            // new record: place in notification queue
                            dirnotify->notify(DirNotify::DIREVENTS, NULL, LocalPath(*localpath));
                        }
                    }
                }
                else
                {
                    LOG_debug << "Excluded: " << name;
                }
            }
        }

        delete da;

        return success;
    }
    else return false;
}

// check local path - if !localname, localpath is relative to l, with l == NULL
// being the root of the sync
// if localname is set, localpath is absolute and localname its last component
// path references a new FOLDERNODE: returns created node
// path references a existing FILENODE: returns node
// otherwise, returns NULL
LocalNode* Sync::checkpath(LocalNode* l, LocalPath* input_localpath, string* const localname, dstime *backoffds, bool wejustcreatedthisfolder, DirAccess* iteratingDir)
{
    LocalNode* ll = l;
    bool newnode = false, changed = false;
    bool isroot;

    LocalNode* parent;
    string path;           // UTF-8 representation of tmppath
    LocalPath tmppath;     // full path represented by l + localpath
    LocalPath newname;     // portion of tmppath not covered by the existing
                           // LocalNode structure (always the last path component
                           // that does not have a corresponding LocalNode yet)

    if (localname)
    {
        // shortcut case (from within syncdown())
        isroot = false;
        parent = l;
        l = NULL;

        path = input_localpath->toPath(*client->fsaccess);
        assert(path.size());
    }
    else
    {
        // construct full filesystem path in tmppath
        if (l)
        {
            tmppath = l->getLocalPath();
        }

        if (!input_localpath->empty())
        {
            tmppath.appendWithSeparator(*input_localpath, false, client->fsaccess->localseparator);
        }

        // look up deepest existing LocalNode by path, store remainder (if any)
        // in newname
        LocalNode *tmp = localnodebypath(l, *input_localpath, &parent, &newname);
        size_t index = 0;

        if (newname.findNextSeparator(index, client->fsaccess->localseparator))
        {
            LOG_warn << "Parent not detected yet. Unknown remainder: " << newname.toPath(*client->fsaccess);
            if (parent)
            {
                LocalPath notifyPath = parent->getLocalPath(true);
                notifyPath.appendWithSeparator(newname.subpathTo(index), true, client->fsaccess->localseparator);
                dirnotify->notify(DirNotify::DIREVENTS, l, std::move(notifyPath), true);
            }
            return NULL;
        }

        l = tmp;

        path = tmppath.toPath(*client->fsaccess);

        // path invalid?
        if ( ( !l && newname.empty() ) || !path.size())
        {
            LOG_warn << "Invalid path: " << path;
            return NULL;
        }

        string name = !newname.empty() ? newname.toName(*client->fsaccess, mFilesystemType) : l->name;

        if (!client->app->sync_syncable(this, name.c_str(), tmppath))
        {
            LOG_debug << "Excluded: " << path;
            return NULL;
        }

        isroot = l == localroot.get() && newname.empty();
    }

    LOG_verbose << "Scanning: " << path << " in=" << initializing << " full=" << fullscan << " l=" << l;
    LocalPath* localpathNew = localname ? input_localpath : &tmppath;

    if (parent)
    {
        if (state != SYNC_INITIALSCAN && !parent->node)
        {
            LOG_warn << "Parent doesn't exist yet: " << path;
            return (LocalNode*)~0;
        }
    }

    // attempt to open/type this file
    auto fa = client->fsaccess->newfileaccess(false);

    if (initializing || fullscan)
    {
        // find corresponding LocalNode by file-/foldername
        size_t lastpart = localpathNew->getLeafnameByteIndex(*client->fsaccess);

        LocalPath fname(localpathNew->subpathFrom(lastpart));

        LocalNode* cl = (parent ? parent : localroot.get())->childbyname(&fname);
        if (initializing && cl)
        {
            // the file seems to be still in the folder
            // mark as present to prevent deletions if the file is not accesible
            // in that case, the file would be checked again after the initialization
            cl->deleted = false;
            cl->setnotseen(0);
            l->scanseqno = scanseqno;
        }

        // match cached LocalNode state during initial/rescan to prevent costly re-fingerprinting
        // (just compare the fsids, sizes and mtimes to detect changes)
        if (fa->fopen(*localpathNew, false, false, iteratingDir))
        {
            if (cl && fa->fsidvalid && fa->fsid == cl->fsid)
            {
                // node found and same file
                l = cl;
                l->deleted = false;
                l->setnotseen(0);

                // if it's a file, size and mtime must match to qualify
                if (l->type != FILENODE || (l->size == fa->size && l->mtime == fa->mtime))
                {
                    LOG_verbose << "Cached localnode is still valid. Type: " << l->type << "  Size: " << l->size << "  Mtime: " << l->mtime;
                    l->scanseqno = scanseqno;

                    if (l->type == FOLDERNODE)
                    {
                        scan(localpathNew, fa.get());
                    }
                    else
                    {
                        localbytes += l->size;
                    }

                    return l;
                }
            }
        }
        else
        {
            LOG_warn << "Error opening file during the initialization: " << path;
        }

        if (initializing)
        {
            if (cl)
            {
                LOG_verbose << "Outdated localnode. Type: " << cl->type << "  Size: " << cl->size << "  Mtime: " << cl->mtime
                            << "    FaType: " << fa->type << "  FaSize: " << fa->size << "  FaMtime: " << fa->mtime;
            }
            else
            {
                LOG_verbose << "New file. FaType: " << fa->type << "  FaSize: " << fa->size << "  FaMtime: " << fa->mtime;
            }
            return NULL;
        }

        fa = client->fsaccess->newfileaccess(false);
    }

    if (fa->fopen(*localpathNew, true, false))
    {
        if (!isroot)
        {
            if (l)
            {
                if (l->type == fa->type)
                {
                    // mark as present
                    l->setnotseen(0);

                    if (fa->type == FILENODE)
                    {
                        // has the file been overwritten or changed since the last scan?
                        // or did the size or mtime change?
                        if (fa->fsidvalid)
                        {
                            // if fsid has changed, the file was overwritten
                            // (FIXME: handle type changes)
                            if (l->fsid != fa->fsid)
                            {
                                handlelocalnode_map::iterator it;
#ifdef _WIN32
                                const char *colon;
#endif
                                fsfp_t fp1, fp2;

                                // was the file overwritten by moving an existing file over it?
                                if ((it = client->fsidnode.find(fa->fsid)) != client->fsidnode.end()
                                        && (l->sync == it->second->sync
                                            || ((fp1 = l->sync->dirnotify->fsfingerprint())
                                                && (fp2 = it->second->sync->dirnotify->fsfingerprint())
                                                && (fp1 == fp2)
                                            #ifdef _WIN32
                                                // only consider fsid matches between different syncs for local drives with the
                                                // same drive letter, to prevent problems with cloned Volume IDs
                                                && (colon = strstr(parent->sync->localroot->name.c_str(), ":"))
                                                && !memcmp(parent->sync->localroot->name.c_str(),
                                                       it->second->sync->localroot->name.c_str(),
                                                       colon - parent->sync->localroot->name.c_str())
                                            #endif
                                                )
                                            )
                                    )
                                {
                                    // catch the not so unlikely case of a false fsid match due to
                                    // e.g. a file deletion/creation cycle that reuses the same inode
                                    if (it->second->mtime != fa->mtime || it->second->size != fa->size)
                                    {
                                        l->mtime = -1;  // trigger change detection
                                        delete it->second;   // delete old LocalNode
                                    }
                                    else
                                    {
                                        LOG_debug << "File move/overwrite detected";

                                        // delete existing LocalNode...
                                        delete l;

                                        // ...move remote node out of the way...
                                        client->execsyncdeletions();

                                        // ...and atomically replace with moved one
                                        client->app->syncupdate_local_move(this, it->second, path.c_str());

                                        // (in case of a move, this synchronously updates l->parent and l->node->parent)
                                        it->second->setnameparent(parent, localpathNew, client->fsaccess->fsShortname(*localpathNew));

                                        // mark as seen / undo possible deletion
                                        it->second->setnotseen(0);

                                        statecacheadd(it->second);

                                        return it->second;
                                    }
                                }
                                else
                                {
                                    l->mtime = -1;  // trigger change detection
                                }
                            }
                        }

                        // no fsid change detected or overwrite with unknown file:
                        if (fa->mtime != l->mtime || fa->size != l->size)
                        {
                            if (fa->fsidvalid && l->fsid != fa->fsid)
                            {
                                l->setfsid(fa->fsid, client->fsidnode);
                            }

                            m_off_t dsize = l->size > 0 ? l->size : 0;

                            if (l->genfingerprint(fa.get()) && l->size >= 0)
                            {
                                localbytes -= dsize - l->size;
                            }

                            client->app->syncupdate_local_file_change(this, l, path.c_str());

                            DBTableTransactionCommitter committer(client->tctable);
                            client->stopxfer(l, &committer); // TODO:  can we use one committer for all the files in the folder?  Or for the whole recursion?
                            l->bumpnagleds();
                            l->deleted = false;

                            client->syncactivity = true;

                            statecacheadd(l);

                            fa.reset();

                            if (isnetwork && l->type == FILENODE)
                            {
                                LOG_debug << "Queueing extra fs notification for modified file";
                                dirnotify->notify(DirNotify::EXTRA, NULL, LocalPath(*localpathNew));
                            }
                            return l;
                        }
                    }
                    else
                    {
                        // (we tolerate overwritten folders, because we do a
                        // content scan anyway)
                        if (fa->fsidvalid && fa->fsid != l->fsid)
                        {
                            l->setfsid(fa->fsid, client->fsidnode);
                            newnode = true;
                        }
                    }
                }
                else
                {
                    LOG_debug << "node type changed: recreate";
                    delete l;
                    l = NULL;
                }
            }

            // new node
            if (!l)
            {
                // rename or move of existing node?
                handlelocalnode_map::iterator it;
#ifdef _WIN32
                const char *colon;
#endif
                fsfp_t fp1, fp2;
                if (fa->fsidvalid && (it = client->fsidnode.find(fa->fsid)) != client->fsidnode.end()
                    // additional checks to prevent wrong fsid matches
                    && it->second->type == fa->type
                    && (!parent
                        || (it->second->sync == parent->sync)
                        || ((fp1 = it->second->sync->dirnotify->fsfingerprint())
                            && (fp2 = parent->sync->dirnotify->fsfingerprint())
                            && (fp1 == fp2)
                        #ifdef _WIN32
                            // allow moves between different syncs only for local drives with the
                            // same drive letter, to prevent problems with cloned Volume IDs
                            && (colon = strstr(parent->sync->localroot->name.c_str(), ":"))
                            && !memcmp(parent->sync->localroot->name.c_str(),
                                   it->second->sync->localroot->name.c_str(),
                                   colon - parent->sync->localroot->name.c_str())
                        #endif
                            )
                       )
                    && ((it->second->type != FILENODE && !wejustcreatedthisfolder)
                        || (it->second->mtime == fa->mtime && it->second->size == fa->size)))
                {
                    LOG_debug << client->clientname << "Move detected by fsid in checkpath. Type: " << it->second->type << " new path: " << path << " old localnode: " << it->second->localnodedisplaypath(*client->fsaccess);

                    if (fa->type == FILENODE && backoffds)
                    {
                        // logic to detect files being updated in the local computer moving the original file
                        // to another location as a temporary backup

                        m_time_t currentsecs = m_time();
                        if (!updatedfileinitialts)
                        {
                            updatedfileinitialts = currentsecs;
                        }

                        if (currentsecs >= updatedfileinitialts)
                        {
                            if (currentsecs - updatedfileinitialts <= FILE_UPDATE_MAX_DELAY_SECS)
                            {
                                bool waitforupdate = false;
                                auto local = it->second->getLocalPath(true);
                                auto prevfa = client->fsaccess->newfileaccess(false);

                                bool exists = prevfa->fopen(local);
                                if (exists)
                                {
                                    LOG_debug << "File detected in the origin of a move";

                                    if (currentsecs >= updatedfilets)
                                    {
                                        if ((currentsecs - updatedfilets) < (FILE_UPDATE_DELAY_DS / 10))
                                        {
                                            LOG_verbose << "currentsecs = " << currentsecs << "  lastcheck = " << updatedfilets
                                                      << "  currentsize = " << prevfa->size << "  lastsize = " << updatedfilesize;
                                            LOG_debug << "The file was checked too recently. Waiting...";
                                            waitforupdate = true;
                                        }
                                        else if (updatedfilesize != prevfa->size)
                                        {
                                            LOG_verbose << "currentsecs = " << currentsecs << "  lastcheck = " << updatedfilets
                                                      << "  currentsize = " << prevfa->size << "  lastsize = " << updatedfilesize;
                                            LOG_debug << "The file size has changed since the last check. Waiting...";
                                            updatedfilesize = prevfa->size;
                                            updatedfilets = currentsecs;
                                            waitforupdate = true;
                                        }
                                        else
                                        {
                                            LOG_debug << "The file size seems stable";
                                        }
                                    }
                                    else
                                    {
                                        LOG_warn << "File checked in the future";
                                    }

                                    if (!waitforupdate)
                                    {
                                        if (currentsecs >= prevfa->mtime)
                                        {
                                            if (currentsecs - prevfa->mtime < (FILE_UPDATE_DELAY_DS / 10))
                                            {
                                                LOG_verbose << "currentsecs = " << currentsecs << "  mtime = " << prevfa->mtime;
                                                LOG_debug << "File modified too recently. Waiting...";
                                                waitforupdate = true;
                                            }
                                            else
                                            {
                                                LOG_debug << "The modification time seems stable.";
                                            }
                                        }
                                        else
                                        {
                                            LOG_warn << "File modified in the future";
                                        }
                                    }
                                }
                                else
                                {
                                    if (prevfa->retry)
                                    {
                                        LOG_debug << "The file in the origin is temporarily blocked. Waiting...";
                                        waitforupdate = true;
                                    }
                                    else
                                    {
                                        LOG_debug << "There isn't anything in the origin path";
                                    }
                                }

                                if (waitforupdate)
                                {
                                    LOG_debug << "Possible file update detected.";
                                    *backoffds = FILE_UPDATE_DELAY_DS;
                                    return NULL;
                                }
                            }
                            else
                            {
                                int creqtag = client->reqtag;
                                client->reqtag = 0;
                                client->sendevent(99438, "Timeout waiting for file update");
                                client->reqtag = creqtag;
                            }
                        }
                        else
                        {
                            LOG_warn << "File check started in the future";
                        }
                    }

                    client->app->syncupdate_local_move(this, it->second, path.c_str());

                    // (in case of a move, this synchronously updates l->parent
                    // and l->node->parent)
                    it->second->setnameparent(parent, localpathNew, client->fsaccess->fsShortname(*localpathNew));

                    // make sure that active PUTs receive their updated filenames
                    client->updateputs();

                    statecacheadd(it->second);

                    // unmark possible deletion
                    it->second->setnotseen(0);

                    // immediately scan folder to detect deviations from cached state
                    if (fullscan && fa->type == FOLDERNODE)
                    {
                        scan(localpathNew, fa.get());
                    }
                }
                else if (fa->mIsSymLink)
                {
                    LOG_debug << "checked path is a symlink.  Parent: " << (parent ? parent->name : "NO");
                    //doing nothing for the moment
                }
                else
                {
                    // this is a new node: add
                    LOG_debug << "New localnode.  Parent: " << (parent ? parent->name : "NO");
                    l = new LocalNode;
                    l->init(this, fa->type, parent, *localpathNew, client->fsaccess->fsShortname(*localpathNew));

                    if (fa->fsidvalid)
                    {
                        l->setfsid(fa->fsid, client->fsidnode);
                    }

                    newnode = true;
                }
            }
        }

        if (l)
        {
            // detect file changes or recurse into new subfolders
            if (l->type == FOLDERNODE)
            {
                if (newnode)
                {
                    scan(localpathNew, fa.get());
                    client->app->syncupdate_local_folder_addition(this, l, path.c_str());

                    if (!isroot)
                    {
                        statecacheadd(l);
                    }
                }
                else
                {
                    l = NULL;
                }
            }
            else
            {
                if (isroot)
                {
                    // root node cannot be a file
                    LOG_err << "The local root node is a file";
                    changestate(SYNC_FAILED, INVALID_LOCAL_TYPE);
                }
                else
                {
                    if (fa->fsidvalid && l->fsid != fa->fsid)
                    {
                        l->setfsid(fa->fsid, client->fsidnode);
                    }

                    if (l->size > 0)
                    {
                        localbytes -= l->size;
                    }

                    if (l->genfingerprint(fa.get()))
                    {
                        changed = true;
                        l->bumpnagleds();
                        l->deleted = false;
                    }

                    if (l->size > 0)
                    {
                        localbytes += l->size;
                    }

                    if (newnode)
                    {
                        client->app->syncupdate_local_file_addition(this, l, path.c_str());
                    }
                    else if (changed)
                    {
                        client->app->syncupdate_local_file_change(this, l, path.c_str());
                        DBTableTransactionCommitter committer(client->tctable); // TODO:  can we use one committer for all the files in the folder?  Or for the whole recursion?
                        client->stopxfer(l, &committer);
                    }

                    if (newnode || changed)
                    {
                        statecacheadd(l);
                    }
                }
            }
        }

        if (changed || newnode)
        {
            if (isnetwork && l->type == FILENODE)
            {
                LOG_debug << "Queueing extra fs notification for new file";
                dirnotify->notify(DirNotify::EXTRA, NULL, LocalPath(*localpathNew));
            }

            client->syncactivity = true;
        }
    }
    else
    {
        LOG_warn << "Error opening file";
        if (fa->retry)
        {
            // fopen() signals that the failure is potentially transient - do
            // nothing and request a recheck
            LOG_warn << "File blocked. Adding notification to the retry queue: " << path;
            dirnotify->notify(DirNotify::RETRY, ll, LocalPath(*localpathNew));
            client->syncfslockretry = true;
            client->syncfslockretrybt.backoff(SCANNING_DELAY_DS);
            client->blockedfile = *localpathNew;
        }
        else if (l)
        {
            // immediately stop outgoing transfer, if any
            if (l->transfer)
            {
                DBTableTransactionCommitter committer(client->tctable); // TODO:  can we use one committer for all the files in the folder?  Or for the whole recursion?
                client->stopxfer(l, &committer);
            }

            client->syncactivity = true;

            // in fullscan mode, missing files are handled in bulk in deletemissing()
            // rather than through setnotseen()
            if (!fullscan)
            {
                l->setnotseen(1);
            }
        }

        l = NULL;
    }

    return l;
}

bool Sync::checkValidNotification(int q, Notification& notification)
{
    // This code moved from filtering before going on notifyq, to filtering after when it's thread-safe to do so

    if (q == DirNotify::DIREVENTS || q == DirNotify::EXTRA)
    {
        Notification next;
        while (dirnotify->notifyq[q].peekFront(next)
            && next.localnode == notification.localnode && next.path == notification.path)
        {
            dirnotify->notifyq[q].popFront(next);  // this is the only thread removing from the queue so it will be the same item
            if (!notification.timestamp || !next.timestamp)
            {
                notification.timestamp = 0;  // immediate
            }
            else
            {
                notification.timestamp = std::max(notification.timestamp, next.timestamp);
            }
            LOG_debug << "Next notification repeats, skipping duplicate";
        }
    }

    if (notification.timestamp && !initializing && q == DirNotify::DIREVENTS)
    {
        LocalPath tmppath;
        if (notification.localnode)
        {
            tmppath = notification.localnode->getLocalPath(true);
        }

        if (!notification.path.empty())
        {
            tmppath.appendWithSeparator(notification.path, false, client->fsaccess->localseparator);
        }

        attr_map::iterator ait;
        auto fa = client->fsaccess->newfileaccess(false);
        bool success = fa->fopen(tmppath, false, false);
        LocalNode *ll = localnodebypath(notification.localnode, notification.path);
        if ((!ll && !success && !fa->retry) // deleted file
            || (ll && success && ll->node && ll->node->localnode == ll
                && (ll->type != FILENODE || (*(FileFingerprint *)ll) == (*(FileFingerprint *)ll->node))
                && (ait = ll->node->attrs.map.find('n')) != ll->node->attrs.map.end()
                && ait->second == ll->name
                && fa->fsidvalid && fa->fsid == ll->fsid && fa->type == ll->type
                && (ll->type != FILENODE || (ll->mtime == fa->mtime && ll->size == fa->size))))
        {
            LOG_debug << "Self filesystem notification skipped";
            return false;
        }
    }
    return true;
}

// add or refresh local filesystem item from scan stack, add items to scan stack
// returns 0 if a parent node is missing, ~0 if control should be yielded, or the time
// until a retry should be made (500 ms minimum latency).
dstime Sync::procscanq(int q)
{
    dstime dsmin = Waiter::ds - SCANNING_DELAY_DS;
    LocalNode* l;

    Notification notification;
    while (dirnotify->notifyq[q].popFront(notification))
    {
        if (!checkValidNotification(q, notification))
        {
            continue;
        }

        LOG_verbose << "Scanning... Remaining files: " << dirnotify->notifyq[q].size();

        if (notification.timestamp > dsmin)
        {
            LOG_verbose << "Scanning postponed. Modification too recent";
            dirnotify->notifyq[q].unpopFront(notification);
            return notification.timestamp - dsmin;
        }

        if ((l = notification.localnode) != (LocalNode*)~0)
        {
            dstime backoffds = 0;
            LOG_verbose << "Checkpath: " << notification.path.toPath(*client->fsaccess);

            l = checkpath(l, &notification.path, NULL, &backoffds, false, nullptr);
            if (backoffds)
            {
                LOG_verbose << "Scanning deferred during " << backoffds << " ds";
                notification.timestamp = Waiter::ds + backoffds - SCANNING_DELAY_DS;
                dirnotify->notifyq[q].unpopFront(notification);
                return backoffds;
            }
            updatedfilesize = ~0;
            updatedfilets = 0;
            updatedfileinitialts = 0;

            // defer processing because of a missing parent node?
            if (l == (LocalNode*)~0)
            {
                LOG_verbose << "Scanning deferred";
                dirnotify->notifyq[q].unpopFront(notification);
                return 0;
            }
        }
        else
        {
            string utf8path = notification.path.toPath(*client->fsaccess);
            LOG_debug << "Notification skipped: " << utf8path;
        }

        // we return control to the application in case a filenode was added
        // (in order to avoid lengthy blocking episodes due to multiple
        // consecutive fingerprint calculations)
        // or if new nodes are being added due to a copy/delete operation
        if ((l && l != (LocalNode*)~0 && l->type == FILENODE) || client->syncadding)
        {
            break;
        }
    }

    if (dirnotify->notifyq[q].empty())
    {
        if (q == DirNotify::DIREVENTS)
        {
            client->syncactivity = true;
        }
    }
    else if (dirnotify->notifyq[!q].empty())
    {
        cachenodes();
    }

    return dstime(~0);
}

// delete all child LocalNodes that have been missing for two consecutive scans (*l must still exist)
void Sync::deletemissing(LocalNode* l)
{
    LocalPath path;
    std::unique_ptr<FileAccess> fa;
    for (localnode_map::iterator it = l->children.begin(); it != l->children.end(); )
    {
        if (scanseqno-it->second->scanseqno > 1)
        {
            if (!fa)
            {
                fa = client->fsaccess->newfileaccess();
            }
            client->unlinkifexists(it->second, fa.get(), path);
            delete it++->second;
        }
        else
        {
            deletemissing(it->second);
            it++;
        }
    }
}

bool Sync::movetolocaldebris(LocalPath& localpath)
{
    char buf[32];
    struct tm tms;
    string day, localday;
    bool havedir = false;
    struct tm* ptm = m_localtime(m_time(), &tms);

    for (int i = -3; i < 100; i++)
    {
        ScopedLengthRestore restoreLen(localdebris);

        if (i == -2 || i > 95)
        {
            LOG_verbose << "Creating local debris folder";
            client->fsaccess->mkdirlocal(localdebris, true);
        }

        sprintf(buf, "%04d-%02d-%02d", ptm->tm_year + 1900, ptm->tm_mon + 1, ptm->tm_mday);

        if (i >= 0)
        {
            sprintf(strchr(buf, 0), " %02d.%02d.%02d.%02d", ptm->tm_hour,  ptm->tm_min, ptm->tm_sec, i);
        }

        day = buf;
        localdebris.appendWithSeparator(LocalPath::fromPath(day, *client->fsaccess), true, client->fsaccess->localseparator);

        if (i > -3)
        {
            LOG_verbose << "Creating daily local debris folder";
            havedir = client->fsaccess->mkdirlocal(localdebris, false) || client->fsaccess->target_exists;
        }

        localdebris.appendWithSeparator(localpath.subpathFrom(localpath.getLeafnameByteIndex(*client->fsaccess)), true, client->fsaccess->localseparator);

        client->fsaccess->skip_errorreport = i == -3;  // we expect a problem on the first one when the debris folders or debris day folders don't exist yet
        if (client->fsaccess->renamelocal(localpath, localdebris, false))
        {
            client->fsaccess->skip_errorreport = false;
            return true;
        }
        client->fsaccess->skip_errorreport = false;

        if (client->fsaccess->transient_error)
        {
            return false;
        }

        if (havedir && !client->fsaccess->target_exists)
        {
            return false;
        }
    }

    return false;
}
} // namespace
#endif<|MERGE_RESOLUTION|>--- conflicted
+++ resolved
@@ -636,13 +636,8 @@
 
 // new Syncs are automatically inserted into the session's syncs list
 // and a full read of the subtree is initiated
-<<<<<<< HEAD
-Sync::Sync(MegaClient* cclient, SyncConfig config, const char* cdebris,
+Sync::Sync(MegaClient* cclient, SyncConfig &config, const char* cdebris,
            LocalPath* clocaldebris, Node* remotenode, bool cinshare, int ctag, void *cappdata)
-=======
-Sync::Sync(MegaClient* cclient, SyncConfig &config, const char* cdebris,
-           string* clocaldebris, Node* remotenode, bool cinshare, int ctag, void *cappdata)
->>>>>>> 03842e9d
 : localroot(new LocalNode)
 {
     isnetwork = false;
