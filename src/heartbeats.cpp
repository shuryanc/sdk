/**
 * @file heartbeats.cpp
 * @brief Classes for heartbeating Sync configuration and status
 *
 * (c) 2013 by Mega Limited, Auckland, New Zealand
 *
 * This file is part of the MEGA SDK - Client Access Engine.
 *
 * Applications using the MEGA API must present a valid application key
 * and comply with the the rules set forth in the Terms of Service.
 *
 * The MEGA SDK is distributed in the hope that it will be useful,
 * but WITHOUT ANY WARRANTY; without even the implied warranty of
 * MERCHANTABILITY or FITNESS FOR A PARTICULAR PURPOSE.
 *
 * @copyright Simplified (2-clause) BSD License.
 *
 * You should have received a copy of the license along with this
 * program.
 */

#include "mega/heartbeats.h"
#include "mega/command.h"
#include "assert.h"
#include "mega.h"

namespace mega {

HeartBeatBackupInfo::HeartBeatBackupInfo()
{
}

int HeartBeatBackupInfo::status() const
{
    return mStatus;
}

double HeartBeatBackupInfo::progress(m_off_t inflightProgress) const
{
    return mProgress + inflightProgress;
}

void HeartBeatBackupInfo::invalidateProgress()
{
    mProgressInvalid = true;
}

m_time_t HeartBeatBackupInfo::lastAction() const
{
    return mLastAction;
}

handle HeartBeatBackupInfo::lastItemUpdated() const
{
    return mLastItemUpdated;
}

void HeartBeatBackupInfo::setLastSyncedItem(const handle &lastSyncedItem)
{
    if (mLastItemUpdated != lastSyncedItem)
    {
        mLastItemUpdated = lastSyncedItem;
        updateLastActionTime();
    }
}

void HeartBeatBackupInfo::setStatus(const int &status)
{
    if (mStatus != status)
    {
        mStatus = status;
        updateLastActionTime();
    }
}

void HeartBeatBackupInfo::setProgress(const double &progress)
{
    mProgressInvalid = false;
    mProgress = progress;
    updateLastActionTime();
}

void HeartBeatBackupInfo::setLastAction(const m_time_t &lastAction)
{
    mLastAction = lastAction;
}

void HeartBeatBackupInfo::updateLastActionTime()
{
    setLastAction(m_time(nullptr));
    mModified = true;
}

void HeartBeatBackupInfo::setLastBeat(const m_time_t &lastBeat)
{
    mLastBeat = lastBeat;
    mModified = false;
}

m_time_t HeartBeatBackupInfo::lastBeat() const
{
    return mLastBeat;
}

////////// HeartBeatTransferProgressedInfo ////////
double HeartBeatTransferProgressedInfo::progress(m_off_t inflightProgress) const
{
    return mProgressInvalid ? -1.0 : std::max(0., std::min(1., static_cast<double>((mTransferredBytes + inflightProgress)) / static_cast<double>(mTotalBytes)));
}

void HeartBeatTransferProgressedInfo::adjustTransferCounts(int32_t upcount, int32_t downcount, long long totalBytes, long long transferBytes)
{
    if (mProgressInvalid &&
        !mPendingUps && !mPendingDowns &&
        mTotalBytes == mTransferredBytes)
    {
        mProgressInvalid = false;
        mPendingUps = 0;
        mPendingDowns = 0;
        mTotalBytes = 0;
        mTransferredBytes = 0;
    }

    mPendingUps += upcount;
    mPendingDowns += downcount;
    mTotalBytes += totalBytes;
    mTransferredBytes += transferBytes;
    updateLastActionTime();
}

#ifdef ENABLE_SYNC
////////////// HeartBeatSyncInfo ////////////////
HeartBeatSyncInfo::HeartBeatSyncInfo()
{
    mStatus = HeartBeatSyncInfo::Status::UNKNOWN;
}

void HeartBeatSyncInfo::updateStatus(UnifiedSync& us)
{
    HeartBeatSyncInfo::Status status = HeartBeatSyncInfo::Status::INACTIVE;

    if (us.mSync)
    {
        switch(us.mSync->localroot->ts)
        {
        case TREESTATE_SYNCED:
            status = HeartBeatSyncInfo::Status::UPTODATE;
            break;
        case TREESTATE_PENDING:
            status = HeartBeatSyncInfo::Status::PENDING;
            break;
        case TREESTATE_SYNCING:
            status = HeartBeatSyncInfo::Status::SYNCING;
            break;
        default:
            status = HeartBeatSyncInfo::Status::UNKNOWN;
            break;
        }
    }

    setStatus(status);
}

#endif

////////////// BackupInfo ////////////////

<<<<<<< HEAD
MegaBackupInfo::MegaBackupInfo(BackupType type, string backupName, string localFolder, handle megaHandle, int state, int substate, std::string extra, handle backupId)
    : mType(type)
    , mBackupName(backupName)
    , mBackupId(backupId)
=======
BackupInfo::BackupInfo(BackupType type, string backupName, string localFolder, handle megaHandle, int state, int substate, std::string extra)
    : mType(type)
    , mBackupName(backupName)
>>>>>>> e27ba13e
    , mLocalFolder(localFolder)
    , mMegaHandle(megaHandle)
    , mState(state)
    , mSubState(substate)
    , mExtra(extra)
{

}

BackupType BackupInfo::type() const
{
    return mType;
}

<<<<<<< HEAD
string MegaBackupInfo::backupName() const
{
    return mBackupName;
}

handle MegaBackupInfo::backupId() const
=======
string BackupInfo::backupName() const
>>>>>>> e27ba13e
{
    return mBackupName;
}

string BackupInfo::localFolder() const
{
    return mLocalFolder;
}

handle BackupInfo::megaHandle() const
{
    return mMegaHandle;
}

int BackupInfo::state() const
{
    return mState;
}

int BackupInfo::subState() const
{
    return mSubState;
}

string BackupInfo::extra() const
{
    return mExtra;
}

#ifdef ENABLE_SYNC
<<<<<<< HEAD
MegaBackupInfoSync::MegaBackupInfoSync(MegaClient *client, const MegaSync &sync, handle backupid)
    : MegaBackupInfo(getSyncType(client, sync), sync.getName(), sync.getLocalFolder(), sync.getMegaHandle()
                 , getSyncState(client, sync), getSyncSubstatus(sync), getSyncExtraData(sync), backupid)
=======
BackupInfoSync::BackupInfoSync(UnifiedSync& us)
    : BackupInfo(getSyncType(us.mConfig),
                     us.mConfig.getName(),
                     us.mConfig.getLocalPath(),
                     us.mConfig.getRemoteNode(),
                     getSyncState(us),
                     getSyncSubstatus(us),
                     getSyncExtraData(us))
>>>>>>> e27ba13e
{
}

int BackupInfoSync::calculatePauseActiveState(MegaClient *client)
{
    auto pauseDown = client->xferpaused[GET];
    auto pauseUp = client->xferpaused[PUT];
    if (pauseDown && pauseUp)
    {
        return State::PAUSE_FULL;
    }
    else if (pauseDown)
    {
        return State::PAUSE_DOWN;
    }
    else if (pauseUp)
    {
        return State::PAUSE_UP;
    }

    return State::ACTIVE;
}


int BackupInfoSync::getSyncState(UnifiedSync& us)
{
    SyncError error = us.mConfig.getError();
    syncstate_t state = us.mSync ? us.mSync->state : SYNC_FAILED;

    if (state == SYNC_DISABLED && error != NO_SYNC_ERROR)
    {
        return State::TEMPORARY_DISABLED;
    }
    else if (state != SYNC_FAILED && state != SYNC_CANCELED && state != SYNC_DISABLED)
    {
        return calculatePauseActiveState(&us.mClient);
    }
    else if (!(state != SYNC_CANCELED && (state != SYNC_DISABLED || error != NO_SYNC_ERROR)))
    {
        return State::DISABLED;
    }
    else
    {
        return State::FAILED;
    }
}

BackupType BackupInfoSync::getSyncType(const SyncConfig& config)
{
    switch (config.getType())
    {
    case SyncConfig::Type::TYPE_UP:
            return BackupType::UP_SYNC;
    case SyncConfig::Type::TYPE_DOWN:
            return BackupType::DOWN_SYNC;
    case SyncConfig::Type::TYPE_TWOWAY:
            return BackupType::TWO_WAY;
    case SyncConfig::TYPE_BACKUP:
            return BackupType::BACKUP_UPLOAD;
    default:
            return BackupType::INVALID;
    }
}

int BackupInfoSync::getSyncSubstatus(UnifiedSync& us)
{
    return us.mConfig.getError();
}

string BackupInfoSync::getSyncExtraData(UnifiedSync&)
{
    return string();
}
#endif

////////////// MegaBackupMonitor ////////////////
BackupMonitor::BackupMonitor(MegaClient *client)
    : mClient(client)
{
}

void BackupMonitor::digestPutResult(handle backupId, UnifiedSync* syncPtr)
{
#ifdef ENABLE_SYNC
    mClient->syncs.forEachUnifiedSync([&](UnifiedSync& us){
        if (&us == syncPtr)
        {
            us.mConfig.setBackupId(backupId);
            mClient->syncs.saveSyncConfig(us.mConfig);
        }
    });
#endif
}

void BackupMonitor::updateBackupInfo(handle backupId, const BackupInfo &info)
{
    string localFolderEncrypted(mClient->cypherTLVTextWithMasterKey("lf", info.localFolder()) );
    string deviceIdHash = mClient->getDeviceidHash();

    mClient->reqs.add(new CommandBackupPut(mClient,
                                           backupId,
                                           info.type(),
                                           info.megaHandle(),
                                           localFolderEncrypted.c_str(),
                                           deviceIdHash.c_str(),
                                           info.state(),
                                           info.subState(),
                                           info.extra().c_str(),
                                           nullptr));
}

#ifdef ENABLE_SYNC

void BackupMonitor::registerBackupInfo(const BackupInfo &info, UnifiedSync* syncPtr)
{
    string localFolderEncrypted(mClient->cypherTLVTextWithMasterKey("lf", info.localFolder()) );
    string deviceIdHash = mClient->getDeviceidHash();

    mClient->reqs.add(new CommandBackupPut(mClient, info.type(), info.backupName(), info.megaHandle(),
                                           localFolderEncrypted.c_str(),
                                           deviceIdHash.c_str(),
                                           info.state(), info.subState(), info.extra().c_str(),
                                           [this, syncPtr](Error e, handle h){ if (!e) digestPutResult(h, syncPtr); }));
}


void BackupMonitor::updateOrRegisterSync(UnifiedSync& us)
{
    BackupInfoSync currentInfo(us);

    if (!us.mBackupInfo && ISUNDEF(us.mConfig.getBackupId())) // not registered yet
    {
        us.mBackupInfo = ::mega::make_unique<BackupInfoSync>(us);
        registerBackupInfo(currentInfo, &us);
    }
    else if (!ISUNDEF(us.mConfig.getBackupId()) &&
           (!us.mBackupInfo || !(currentInfo == *us.mBackupInfo)))
    {
        updateBackupInfo(us.mConfig.getBackupId(), currentInfo); //queue update comand
        us.mBackupInfo = ::mega::make_unique<BackupInfoSync>(us);
    }
}

bool  BackupInfoSync::operator==(const BackupInfoSync& o) const
{
    return  mType == o.mType &&
            mLocalFolder == o.mLocalFolder &&
            mMegaHandle == o.mMegaHandle &&
            mState == o.mState &&
            mSubState == o.mSubState &&
            mExtra == o.mExtra;
}

void BackupMonitor::onSyncConfigChanged()
{
    mClient->syncs.forEachUnifiedSync([&](UnifiedSync& us) {
        updateOrRegisterSync(us);
    });
}

void BackupMonitor::beatBackupInfo(UnifiedSync& us)
{
    // send registration or update in case we missed it
    updateOrRegisterSync(us);

    if (!us.mBackupInfo || ISUNDEF(us.mConfig.getBackupId()))
    {
        LOG_warn << "Backup not registered yet. Skipping heartbeat...";
        return;
    }

    std::shared_ptr<HeartBeatSyncInfo> hbs = us.mNextHeartbeat;

    if ( !hbs->mSending && (hbs->mModified
         || m_time(nullptr) - hbs->lastBeat() > MAX_HEARBEAT_SECS_DELAY))
    {
        hbs->updateStatus(us);  //we asume this is costly: only do it when beating
        hbs->setLastBeat(m_time(nullptr));

        m_off_t inflightProgress = 0;
        if (us.mSync)
        {
            inflightProgress = us.mSync->getInflightProgress();
        }

        int8_t progress = (hbs->progress(inflightProgress) < 0) ? -1 : static_cast<int8_t>(std::lround(hbs->progress(inflightProgress)*100.0));

        hbs->mSending = true;
        auto newCommand = new CommandBackupPutHeartBeat(mClient, us.mConfig.getBackupId(),  static_cast<uint8_t>(hbs->status()),
                          progress, hbs->mPendingUps, hbs->mPendingDowns,
                          hbs->lastAction(), hbs->lastItemUpdated(),
                          [hbs](Error){
                               hbs->mSending = false;
                          });

#ifdef ENABLE_SYNC
        if (hbs->status() == HeartBeatSyncInfo::Status::UPTODATE && progress >= 100)
        {
            hbs->invalidateProgress(); // we invalidate progress, so as not to keep on reporting 100% progress after reached up to date
            // note: new transfer updates will modify the progress and make it valid again
        }
#endif

        mClient->reqs.add(newCommand);
    }
}

#endif

void BackupMonitor::beat()
{
#ifdef ENABLE_SYNC
    mClient->syncs.forEachUnifiedSync([&](UnifiedSync& us){
        beatBackupInfo(us);
    });
#endif
}

}<|MERGE_RESOLUTION|>--- conflicted
+++ resolved
@@ -165,16 +165,9 @@
 
 ////////////// BackupInfo ////////////////
 
-<<<<<<< HEAD
-MegaBackupInfo::MegaBackupInfo(BackupType type, string backupName, string localFolder, handle megaHandle, int state, int substate, std::string extra, handle backupId)
-    : mType(type)
-    , mBackupName(backupName)
-    , mBackupId(backupId)
-=======
 BackupInfo::BackupInfo(BackupType type, string backupName, string localFolder, handle megaHandle, int state, int substate, std::string extra)
     : mType(type)
     , mBackupName(backupName)
->>>>>>> e27ba13e
     , mLocalFolder(localFolder)
     , mMegaHandle(megaHandle)
     , mState(state)
@@ -189,20 +182,11 @@
     return mType;
 }
 
-<<<<<<< HEAD
-string MegaBackupInfo::backupName() const
+string BackupInfo::backupName() const
 {
     return mBackupName;
 }
 
-handle MegaBackupInfo::backupId() const
-=======
-string BackupInfo::backupName() const
->>>>>>> e27ba13e
-{
-    return mBackupName;
-}
-
 string BackupInfo::localFolder() const
 {
     return mLocalFolder;
@@ -229,11 +213,6 @@
 }
 
 #ifdef ENABLE_SYNC
-<<<<<<< HEAD
-MegaBackupInfoSync::MegaBackupInfoSync(MegaClient *client, const MegaSync &sync, handle backupid)
-    : MegaBackupInfo(getSyncType(client, sync), sync.getName(), sync.getLocalFolder(), sync.getMegaHandle()
-                 , getSyncState(client, sync), getSyncSubstatus(sync), getSyncExtraData(sync), backupid)
-=======
 BackupInfoSync::BackupInfoSync(UnifiedSync& us)
     : BackupInfo(getSyncType(us.mConfig),
                      us.mConfig.getName(),
@@ -242,7 +221,6 @@
                      getSyncState(us),
                      getSyncSubstatus(us),
                      getSyncExtraData(us))
->>>>>>> e27ba13e
 {
 }
 
