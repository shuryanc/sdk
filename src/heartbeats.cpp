--- conflicted
+++ resolved
@@ -272,8 +272,6 @@
 {
     switch (config.getType())
     {
-    case SyncConfig::Type::TYPE_BACKUP:
-            return BackupType::BACKUP;
     case SyncConfig::Type::TYPE_UP:
             return BackupType::UP_SYNC;
     case SyncConfig::Type::TYPE_DOWN:
@@ -347,12 +345,8 @@
                                            [this, syncPtr](Error e, handle h){ if (!e) digestPutResult(h, syncPtr); }));
 }
 
-<<<<<<< HEAD
-void MegaBackupMonitor::updateOrRegisterSync(UnifiedSync& us)
-=======
 
 void BackupMonitor::updateOrRegisterSync(UnifiedSync& us)
->>>>>>> e27ba13e
 {
     BackupInfoSync currentInfo(us);
 
@@ -435,11 +429,13 @@
 
 void BackupMonitor::beat()
 {
+#ifdef ENABLE_SYNC
     mClient->syncs.forEachUnifiedSync([&](UnifiedSync& us){
         beatBackupInfo(us);
     });
-}
-
 #endif
+}
+
+#endif
 
 }