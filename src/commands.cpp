--- conflicted
+++ resolved
@@ -1183,37 +1183,7 @@
         LOG_debug << "Putnodes error " << errorDetails;
         if (errorDetails == API_EOVERQUOTA)
         {
-<<<<<<< HEAD
-            if (transfer)
-            {
-                transfer->failed(errorDetails, *client->mTctableRequestCommitter, 0, targethandle);
-                // Transfer::failed() will activate overquota if appropriate
-            }
-
-            if (client->isPrivateNode(targethandle))
-            {
-                client->activateoverquota(0);
-            }
-//            else
-//            {
-//                // TBD: should ongoing foreign transfers fail in case we detect the target account is overquota?
-//                // It comes at the cost of iterate through all transfers upon EOVERQUOTA for any foreign target.
-//                for (auto &itTransfers : transfers[PUT])
-//                {
-//                    Transfer *transfer = itTransfers.second;
-//                    for (file_list::iterator itFiles = transfer->files.begin(); itFiles != transfer->files.end();)
-//                    {
-//                        File *file = (*itFiles++);
-//                        if (file->h == targetHandle)
-//                        {
-//                            transfer->failed(API_EOVERQUOTA, *mTctableRequestCommitter, 0, targetHandle);
-//                        }
-//                    }
-//                }
-//            }
-=======
             client->activateoverquota(0);
->>>>>>> ce469e17
         }
 #ifdef ENABLE_SYNC
         if (source == PUTNODES_SYNC)
@@ -1358,17 +1328,10 @@
     Error errorDetails;
     if (checkError(errorDetails, client->json))
     {
-<<<<<<< HEAD
-        // movements should not result on overquota error
-        // (also, a movement between different accounts is not allowed, but performed by copy+delete)
-        assert(errorDetails != API_EOVERQUOTA);
-=======
-        error e = (error)client->json.getint();
-        if (e == API_EOVERQUOTA)
+        if (errorDetails == API_EOVERQUOTA)
         {
             client->activateoverquota(0);
         }
->>>>>>> ce469e17
 
 #ifdef ENABLE_SYNC
         if (syncdel != SYNCDEL_NONE)
