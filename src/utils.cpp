--- conflicted
+++ resolved
@@ -2298,19 +2298,14 @@
                        const fsfp_t localFingerprint,
                        std::vector<std::string> regExps,
                        const bool enabled,
-                       const SyncType syncType,
+                       const SyncConfig::Type syncType,
                        const bool syncDeletions,
                        const bool forceOverwrite,
                        const SyncError error,
                        const SyncWarning warning,
                        mega::handle hearBeatID)
-<<<<<<< HEAD
-    : mTag{tag}
-    , mEnabled{enabled}
+    : mEnabled{enabled}
     , mDrivePath{}
-=======
-    : mEnabled{enabled}
->>>>>>> 43fb3833
     , mLocalPath{std::move(localPath)}
     , mName{std::move(name)}
     , mRemoteNode{remoteNode}
@@ -2390,7 +2385,7 @@
     mRegExps = std::move(v);
 }
 
-SyncType SyncConfig::getType() const
+SyncConfig::Type SyncConfig::getType() const
 {
     return mSyncType;
 }
@@ -2545,7 +2540,7 @@
 
     auto syncConfig = std::unique_ptr<SyncConfig>{new SyncConfig{std::move(localPath), std::move(name),
                     remoteNode, std::move(remotePath), fingerprint, std::move(regExps), enabled,
-                    static_cast<SyncType>(syncType), syncDeletions,
+                    static_cast<Type>(syncType), syncDeletions,
                     forceOverwrite, static_cast<SyncError>(error), NO_SYNC_WARNING, heartBeatID}};
     return syncConfig;
 }
