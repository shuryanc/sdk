/**
 * @file examples/megaclient.cpp
 * @brief Sample application, interactive GNU Readline CLI
 *
 * (c) 2013-2014 by Mega Limited, Auckland, New Zealand
 *
 * This file is part of the MEGA SDK - Client Access Engine.
 *
 * Applications using the MEGA API must present a valid application key
 * and comply with the the rules set forth in the Terms of Service.
 *
 * The MEGA SDK is distributed in the hope that it will be useful,
 * but WITHOUT ANY WARRANTY; without even the implied warranty of
 * MERCHANTABILITY or FITNESS FOR A PARTICULAR PURPOSE.
 *
 * @copyright Simplified (2-clause) BSD License.
 *
 * You should have received a copy of the license along with this
 * program.
 */

#include "mega.h"
#include "megacli.h"
#include <fstream>
#include <bitset>

#include "megaapi.h"  // just for enum to string conversion

#define USE_VARARGS
#define PREFER_STDARG

#ifndef NO_READLINE
    #include <readline/readline.h>
    #include <readline/history.h>
#endif

#if (__cplusplus >= 201703L)
    #include <filesystem>
    namespace fs = std::filesystem;
    #define USE_FILESYSTEM
#elif !defined(__MINGW32__) && !defined(__ANDROID__) && (!defined(__GNUC__) || (__GNUC__*100+__GNUC_MINOR__) >= 503)
#define USE_FILESYSTEM
#ifdef WIN32
    #include <filesystem>
    namespace fs = std::experimental::filesystem;
#else
    #include <experimental/filesystem>
    namespace fs = std::experimental::filesystem;
#endif
#endif

#include <regex>

#ifdef USE_FREEIMAGE
#include "mega/gfx/freeimage.h"
#endif

namespace ac = ::mega::autocomplete;

#include <iomanip>

using namespace mega;
using std::cout;
using std::cerr;
using std::endl;
using std::flush;
using std::ifstream;
using std::ofstream;
using std::setw;
using std::hex;
using std::dec;

MegaClient* client;
MegaClient* clientFolder;

int gNextClientTag = 1;
std::map<int, std::function<void(Node*)>> gOnPutNodeTag;

bool gVerboseMode = false;


// new account signup e-mail address and name
static string signupemail, signupname;

// true by default, to register a new account v2 (false means account v1)
bool signupV2 = true;

// signup code being confirmed
static string signupcode;

// signup password challenge and encrypted master key
static byte signuppwchallenge[SymmCipher::KEYLENGTH], signupencryptedmasterkey[SymmCipher::KEYLENGTH];

// password recovery e-mail address and code being confirmed
static string recoveryemail, recoverycode;

// password recovery code requires MK or not
static bool hasMasterKey;

// master key for password recovery
static byte masterkey[SymmCipher::KEYLENGTH];

// change email link to be confirmed
static string changeemail, changecode;

// chained folder link creation
static handle hlink = UNDEF;
static int del = 0;
static int ets = 0;

// import welcome pdf at account creation
static bool pdf_to_import = false;

// public link information
static string publiclink;

// local console
Console* console;

// loading progress of lengthy API responses
int responseprogress = -1;

//2FA pin attempts
int attempts = 0;

#ifdef ENABLE_SYNC

// converts the given sync configuration to a string
std::string syncConfigToString(const SyncConfig& config)
{
    std::string description(Base64Str<MegaClient::BACKUPHANDLE>(config.getBackupId()));
    if (config.getType() == SyncConfig::TYPE_TWOWAY)
    {
        description.append(" TWOWAY");
    }
    else if (config.getType() == SyncConfig::TYPE_UP)
    {
        description.append(" UP");
    }
    else if (config.getType() == SyncConfig::TYPE_DOWN)
    {
        description.append(" DOWN");
    }
    return description;
}

// creates a NewSyncConfig object from config options as strings.
// returns a pair where `first` is success and `second` is the sync config.
std::pair<bool, SyncConfig> syncConfigFromStrings(std::string type, std::string syncDel = {}, std::string overwrite = {})
{
    auto toLower = [](std::string& s)
    {
        for (char& c : s) { c = static_cast<char>(tolower(c)); };
    };

    toLower(type);
    toLower(syncDel);
    toLower(overwrite);

    SyncConfig::Type syncType;
    if (type == "up")
    {
        syncType = SyncConfig::TYPE_UP;
    }
    else if (type == "down")
    {
        syncType = SyncConfig::TYPE_DOWN;
    }
    else if (type == "twoway")
    {
        syncType = SyncConfig::TYPE_TWOWAY;
    }
    else
    {
        return std::make_pair(false, SyncConfig(LocalPath(), "", UNDEF, "", 0));
    }

    bool syncDeletions = false;
    bool forceOverwrite = false;

    if (syncType != SyncConfig::TYPE_TWOWAY)
    {
        if (syncDel == "on")
        {
            syncDeletions = true;
        }
        else if (syncDel == "off")
        {
            syncDeletions = false;
        }
        else
        {
            return std::make_pair(false, SyncConfig(LocalPath(), "", UNDEF, "", 0));
        }

        if (overwrite == "on")
        {
            forceOverwrite = true;
        }
        else if (overwrite == "off")
        {
            forceOverwrite = false;
        }
        else
        {
            return std::make_pair(false, SyncConfig(LocalPath(), "", UNDEF, "", 0));
        }
    }

    return std::make_pair(true, SyncConfig(LocalPath(), "", UNDEF, "", 0, {}, true, syncType));
}

#endif

static const char* getAccessLevelStr(int access)
{
    switch(access)
    {
    case ACCESS_UNKNOWN:
        return "unkown";
    case RDONLY:
        return "read-only";
    case RDWR:
        return "read/write";
    case FULL:
        return "full access";
    case OWNER:
        return "owner access";
    case OWNERPRELOGIN:
        return "owner (prelogin) access";
    default:
        return "UNDEFINED";
    }
}

const char* errorstring(error e)
{
    switch (e)
    {
        case API_OK:
            return "No error";
        case API_EINTERNAL:
            return "Internal error";
        case API_EARGS:
            return "Invalid argument";
        case API_EAGAIN:
            return "Request failed, retrying";
        case API_ERATELIMIT:
            return "Rate limit exceeded";
        case API_EFAILED:
            return "Transfer failed";
        case API_ETOOMANY:
            return "Too many concurrent connections or transfers";
        case API_ERANGE:
            return "Out of range";
        case API_EEXPIRED:
            return "Expired";
        case API_ENOENT:
            return "Not found";
        case API_ECIRCULAR:
            return "Circular linkage detected";
        case API_EACCESS:
            return "Access denied";
        case API_EEXIST:
            return "Already exists";
        case API_EINCOMPLETE:
            return "Incomplete";
        case API_EKEY:
            return "Invalid key/integrity check failed";
        case API_ESID:
            return "Bad session ID";
        case API_EBLOCKED:
            return "Blocked";
        case API_EOVERQUOTA:
            return "Over quota";
        case API_ETEMPUNAVAIL:
            return "Temporarily not available";
        case API_ETOOMANYCONNECTIONS:
            return "Connection overflow";
        case API_EWRITE:
            return "Write error";
        case API_EREAD:
            return "Read error";
        case API_EAPPKEY:
            return "Invalid application key";
        case API_EGOINGOVERQUOTA:
            return "Not enough quota";
        case API_EMFAREQUIRED:
            return "Multi-factor authentication required";
        case API_EMASTERONLY:
            return "Access denied for users";
        case API_EBUSINESSPASTDUE:
            return "Business account has expired";
        case API_EPAYWALL:
            return "Over Disk Quota Paywall";
        default:
            return "Unknown error";
    }
}

#ifdef ENABLE_SYNC

const char* syncstatename(const syncstate_t state)
{
    switch (state)
    {
    case SYNC_DISABLED:
        return "DISABLED";
    case SYNC_FAILED:
        return "FAILED";
    case SYNC_CANCELED:
        return "CANCELED";
    case SYNC_INITIALSCAN:
        return "INITIALSCAN";
    case SYNC_ACTIVE:
        return "ACTIVE";
    default:
        return "UNKNOWN";
    }
}

const char *synctypename(const SyncConfig::Type type)
{
    switch (type)
    {
    case SyncConfig::TYPE_BACKUP:
        return "BACKUP";
    case SyncConfig::TYPE_DOWN:
        return "DOWN";
    case SyncConfig::TYPE_UP:
        return "UP";
    case SyncConfig::TYPE_TWOWAY:
        return "TWOWAY";
    default:
        return "UNKNOWN";
    }
}

#endif // ENABLE_SYNC

AppFile::AppFile()
{
    static int nextseqno;

    seqno = ++nextseqno;
}

// transfer start
void AppFilePut::start()
{
}

void AppFileGet::start()
{
}

// transfer completion
void AppFileGet::completed(Transfer*, LocalNode*)
{
    // (at this time, the file has already been placed in the final location)
    delete this;
}

// transfer terminated - too many failures, or unrecoverable failure, or cancelled
void AppFileGet::terminated()
{
    delete this;
}

void AppFilePut::completed(Transfer* t, LocalNode*)
{
    // perform standard completion (place node in user filesystem etc.)
    File::completed(t, NULL);

    delete this;
}

// transfer terminated - too many failures, or unrecoverable failure, or cancelled
void AppFilePut::terminated()
{
    delete this;
}

AppFileGet::~AppFileGet()
{
    appxferq[GET].erase(appxfer_it);
}

AppFilePut::~AppFilePut()
{
    appxferq[PUT].erase(appxfer_it);
}

void AppFilePut::displayname(string* dname)
{
    *dname = localname.toName(*transfer->client->fsaccess, client->fsaccess->getlocalfstype(localname));
}

// transfer progress callback
void AppFile::progress()
{
}

static void displaytransferdetails(Transfer* t, const char* action)
{
    string name;

    for (file_list::iterator it = t->files.begin(); it != t->files.end(); it++)
    {
        if (it != t->files.begin())
        {
            cout << "/";
        }

        (*it)->displayname(&name);
        cout << name;
    }

    cout << ": " << (t->type == GET ? "Incoming" : "Outgoing") << " file transfer " << action;
}

// a new transfer was added
void DemoApp::transfer_added(Transfer* /*t*/)
{
}

// a queued transfer was removed
void DemoApp::transfer_removed(Transfer* t)
{
    displaytransferdetails(t, "removed\n");
}

void DemoApp::transfer_update(Transfer* /*t*/)
{
    // (this is handled in the prompt logic)
}

void DemoApp::transfer_failed(Transfer* t, const Error& e, dstime)
{
    displaytransferdetails(t, "failed (");
    if (e == API_ETOOMANY && e.hasExtraInfo())
    {
         cout << getExtraInfoErrorString(e) << ")" << endl;
    }
    else
    {
        cout << errorstring(e) << ")" << endl;
    }
}

void DemoApp::transfer_complete(Transfer* t)
{
    if (gVerboseMode)
    {
        displaytransferdetails(t, "completed, ");

        if (t->slot)
        {
            cout << t->slot->progressreported * 10 / (1024 * (Waiter::ds - t->slot->starttime + 1)) << " KB/s" << endl;
        }
        else
        {
            cout << "delayed" << endl;
        }
    }
}

// transfer about to start - make final preparations (determine localfilename, create thumbnail for image upload)
void DemoApp::transfer_prepare(Transfer* t)
{
    if (gVerboseMode)
    {
        displaytransferdetails(t, "starting\n");
    }

    if (t->type == GET)
    {
        // only set localfilename if the engine has not already done so
        if (t->localfilename.empty())
        {
            client->fsaccess->tmpnamelocal(t->localfilename);
        }
    }
}

#ifdef ENABLE_SYNC
static void syncstat(Sync* sync)
{
    cout << ", local data in this sync: " << sync->localbytes << " byte(s) in " << sync->localnodes[FILENODE]
         << " file(s) and " << sync->localnodes[FOLDERNODE] << " folder(s)" << endl;
}

void DemoApp::syncupdate_stateconfig(handle backupId)
{
    cout << "Sync config updated: " << toHandle(backupId) << endl;
}


void DemoApp::syncupdate_active(handle backupId, bool active)
{
    cout << "Sync is now active: " << active << endl;
}

void DemoApp::sync_auto_resume_result(const UnifiedSync& s, bool attempted)
{
    handle backupId = s.mConfig.getBackupId();
    if (attempted)
    {
        cout << "Sync - autoresumed " << toHandle(backupId) << " " << s.mConfig.getLocalPath().toPath(*client->fsaccess)  << " enabled: "
             << s.mConfig.getEnabled()  << " syncError: " << s.mConfig.getError() << " Running: " << !!s.mSync << endl;
    }
    else
    {
        cout << "Sync - autoloaded " << toHandle(backupId) << " " << s.mConfig.getLocalPath().toPath(*client->fsaccess) << " enabled: "
            << s.mConfig.getEnabled() << " syncError: " << s.mConfig.getError() << " Running: " << !!s.mSync << endl;
    }
}

void DemoApp::sync_removed(handle backupId)
{
    cout << "Sync - removed: " << toHandle(backupId) << endl;

}

void DemoApp::syncupdate_scanning(bool active)
{
    if (active)
    {
        cout << "Sync - scanning files and folders" << endl;
    }
    else
    {
        cout << "Sync - scan completed" << endl;
    }
}

// sync update callbacks are for informational purposes only and must not change or delete the sync itself
void DemoApp::syncupdate_local_folder_addition(Sync* sync, LocalNode *, const char* path)
{
    cout << "Sync - local folder addition detected: " << path;
    syncstat(sync);
}

void DemoApp::syncupdate_local_folder_deletion(Sync* sync, LocalNode *localNode)
{
    cout << "Sync - local folder deletion detected: " << localNode->name;
    syncstat(sync);
}

void DemoApp::syncupdate_local_file_addition(Sync* sync, LocalNode *, const char* path)
{
    cout << "Sync - local file addition detected: " << path;
    syncstat(sync);
}

void DemoApp::syncupdate_local_file_deletion(Sync* sync, LocalNode *localNode)
{
    cout << "Sync - local file deletion detected: " << localNode->name;
    syncstat(sync);
}

void DemoApp::syncupdate_local_file_change(Sync* sync, LocalNode *, const char* path)
{
    cout << "Sync - local file change detected: " << path;
    syncstat(sync);
}

void DemoApp::syncupdate_local_move(Sync*, LocalNode *localNode, const char* path)
{
    cout << "Sync - local rename/move " << localNode->name << " -> " << path << endl;
}

void DemoApp::syncupdate_local_lockretry(bool locked)
{
    if (locked)
    {
        cout << "Sync - waiting for local filesystem lock" << endl;
    }
    else
    {
        cout << "Sync - local filesystem lock issue resolved, continuing..." << endl;
    }
}

void DemoApp::syncupdate_remote_move(Sync *, Node *n, Node *prevparent)
{
    cout << "Sync - remote move " << n->displayname() << ": " << (prevparent ? prevparent->displayname() : "?") <<
            " -> " << (n->parent ? n->parent->displayname() : "?") << endl;
}

void DemoApp::syncupdate_remote_rename(Sync *, Node *n, const char *prevname)
{
    cout << "Sync - remote rename " << prevname << " -> " <<  n->displayname() << endl;
}

void DemoApp::syncupdate_remote_folder_addition(Sync *, Node* n)
{
    cout << "Sync - remote folder addition detected " << n->displayname() << endl;
}

void DemoApp::syncupdate_remote_file_addition(Sync *, Node* n)
{
    cout << "Sync - remote file addition detected " << n->displayname() << endl;
}

void DemoApp::syncupdate_remote_folder_deletion(Sync *, Node* n)
{
    cout << "Sync - remote folder deletion detected " << n->displayname() << endl;
}

void DemoApp::syncupdate_remote_file_deletion(Sync *, Node* n)
{
    cout << "Sync - remote file deletion detected " << n->displayname() << endl;
}

void DemoApp::syncupdate_get(Sync*, Node *, const char* path)
{
    cout << "Sync - requesting file " << path << endl;
}

void DemoApp::syncupdate_put(Sync*, LocalNode *, const char* path)
{
    cout << "Sync - sending file " << path << endl;
}

void DemoApp::syncupdate_remote_copy(Sync*, const char* name)
{
    cout << "Sync - creating remote file " << name << " by copying existing remote file" << endl;
}

static const char* treestatename(treestate_t ts)
{
    switch (ts)
    {
        case TREESTATE_NONE:
            return "None/Undefined";
        case TREESTATE_SYNCED:
            return "Synced";
        case TREESTATE_PENDING:
            return "Pending";
        case TREESTATE_SYNCING:
            return "Syncing";
    }

    return "UNKNOWN";
}

void DemoApp::syncupdate_treestate(LocalNode* l)
{
    cout << "Sync - state change of node " << l->name << " to " << treestatename(l->ts) << endl;
}

// generic name filter
// FIXME: configurable regexps
static bool is_syncable(const char* name)
{
    return *name != '.' && *name != '~' && strcmp(name, "Thumbs.db") && strcmp(name, "desktop.ini");
}

// determines whether remote node should be synced
bool DemoApp::sync_syncable(Sync *, const char *, LocalPath&, Node *n)
{
    return is_syncable(n->displayname());
}

// determines whether local file should be synced
bool DemoApp::sync_syncable(Sync *, const char *name, LocalPath&)
{
    return is_syncable(name);
}
#endif

AppFileGet::AppFileGet(Node* n, handle ch, byte* cfilekey, m_off_t csize, m_time_t cmtime, string* cfilename,
                       string* cfingerprint, const string& targetfolder)
{
    if (n)
    {
        h = n->nodehandle;
        hprivate = true;

        *(FileFingerprint*) this = *n;
        name = n->displayname();
    }
    else
    {
        h = ch;
        memcpy(filekey, cfilekey, sizeof filekey);
        hprivate = false;

        size = csize;
        mtime = cmtime;

        if (!cfingerprint->size() || !unserializefingerprint(cfingerprint))
        {
            memcpy(crc.data(), filekey, sizeof crc);
        }

        name = *cfilename;
    }

    localname = LocalPath::fromName(name, *client->fsaccess, client->fsaccess->getlocalfstype(LocalPath::fromPath(name, *client->fsaccess)));
    if (!targetfolder.empty())
    {
        string s = targetfolder;
        localname.prependWithSeparator(LocalPath::fromPath(s, *client->fsaccess));
    }
}

AppFilePut::AppFilePut(const LocalPath& clocalname, handle ch, const char* ctargetuser)
{
    // full local path
    localname = clocalname;

    // target parent node
    h = ch;

    // target user
    targetuser = ctargetuser;

    // erase path component
    auto fileSystemType = client->fsaccess->getlocalfstype(clocalname);

    name = clocalname.leafName().toName(*client->fsaccess, fileSystemType);
}

// user addition/update (users never get deleted)
void DemoApp::users_updated(User** u, int count)
{
    if (count == 1)
    {
        cout << "1 user received or updated" << endl;
    }
    else
    {
        cout << count << " users received or updated" << endl;
    }

    if (u)
    {
        User* user;
        for (int i = 0; i < count; i++)
        {
            user = u[i];
            cout << "User " << user->email;
            if (user->getTag()) // false if external change
            {
                cout << " has been changed by your own client" << endl;
            }
            else
            {
                cout << " has been changed externally" << endl;
            }
        }
    }
}

bool notifyAlerts = true;

string displayUser(handle user, MegaClient* mc)
{
    User* u = mc->finduser(user);
    return u ? u->email : "<user not found>";
}

string displayTime(m_time_t t)
{
    char timebuf[32];
    struct tm tmptr;
    m_localtime(t, &tmptr);
    strftime(timebuf, sizeof timebuf, "%c", &tmptr);
    return timebuf;
}

void printAlert(UserAlert::Base& b)
{
    string header, title;
    b.text(header, title, client);
    cout << "**alert " << b.id << ": " << header << " - " << title << " [at " << displayTime(b.timestamp) << "]" << " seen: " << b.seen << endl;
}

void DemoApp::useralerts_updated(UserAlert::Base** b, int count)
{
    if (b && notifyAlerts)
    {
        for (int i = 0; i < count; ++i)
        {
            if (!b[i]->seen)
            {
                printAlert(*b[i]);
            }
        }
    }
}


#ifdef ENABLE_CHAT

void DemoApp::chatcreate_result(TextChat *chat, error e)
{
    if (e)
    {
        cout << "Chat creation failed (" << errorstring(e) << ")" << endl;
    }
    else
    {
        cout << "Chat created successfully" << endl;
        printChatInformation(chat);
        cout << endl;
    }
}

void DemoApp::chatinvite_result(error e)
{
    if (e)
    {
        cout << "Chat invitation failed (" << errorstring(e) << ")" << endl;
    }
    else
    {
        cout << "Chat invitation successful" << endl;
    }
}

void DemoApp::chatremove_result(error e)
{
    if (e)
    {
        cout << "Peer removal failed (" << errorstring(e) << ")" << endl;
    }
    else
    {
        cout << "Peer removal successful" << endl;
    }
}

void DemoApp::chaturl_result(string *url, error e)
{
    if (e)
    {
        cout << "Chat URL retrieval failed (" << errorstring(e) << ")" << endl;
    }
    else
    {
        cout << "Chat URL: " << *url << endl;
    }
}

void DemoApp::chatgrantaccess_result(error e)
{
    if (e)
    {
        cout << "Grant access to node failed (" << errorstring(e) << ")" << endl;
    }
    else
    {
        cout << "Access to node granted successfully" << endl;
    }
}

void DemoApp::chatremoveaccess_result(error e)
{
    if (e)
    {
        cout << "Revoke access to node failed (" << errorstring(e) << ")" << endl;
    }
    else
    {
        cout << "Access to node removed successfully" << endl;
    }
}

void DemoApp::chatupdatepermissions_result(error e)
{
    if (e)
    {
        cout << "Permissions update failed (" << errorstring(e) << ")" << endl;
    }
    else
    {
        cout << "Permissions updated successfully" << endl;
    }
}

void DemoApp::chattruncate_result(error e)
{
    if (e)
    {
        cout << "Truncate message/s failed (" << errorstring(e) << ")" << endl;
    }
    else
    {
        cout << "Message/s truncated successfully" << endl;
    }
}

void DemoApp::chatsettitle_result(error e)
{
    if (e)
    {
        cout << "Set title failed (" << errorstring(e) << ")" << endl;
    }
    else
    {
        cout << "Title updated successfully" << endl;
    }
}

void DemoApp::chatpresenceurl_result(string *url, error e)
{
    if (e)
    {
        cout << "Presence URL retrieval failed (" << errorstring(e) << ")" << endl;
    }
    else
    {
        cout << "Presence URL: " << *url << endl;
    }
}

void DemoApp::chatlink_result(handle h, error e)
{
    if (e)
    {
        cout << "Chat link failed (" << errorstring(e) << ")" << endl;
    }
    else
    {
        if (ISUNDEF(h))
        {
            cout << "Chat link deleted successfully" << endl;
        }
        else
        {
            char hstr[sizeof(handle) * 4 / 3 + 4];
            Base64::btoa((const byte *)&h, MegaClient::CHATLINKHANDLE, hstr);
            cout << "Chat link: " << hstr << endl;
        }
    }
}

void DemoApp::chatlinkclose_result(error e)
{
    if (e)
    {
        cout << "Set private mode for chat failed  (" << errorstring(e) << ")" << endl;
    }
    else
    {
        cout << "Private mode successfully set" << endl;
    }
}

void DemoApp::chatlinkurl_result(handle chatid, int shard, string *url, string *ct, int, m_time_t ts, error e)
{
    if (e)
    {
        cout << "URL request for chat-link failed (" << errorstring(e) << ")" << endl;
    }
    else
    {
        char idstr[sizeof(handle) * 4 / 3 + 4];
        Base64::btoa((const byte *)&chatid, MegaClient::CHATHANDLE, idstr);
        cout << "Chatid: " << idstr << " (shard " << shard << ")" << endl;
        cout << "URL for chat-link: " << url->c_str() << endl;
        cout << "Encrypted chat-topic: " << ct->c_str() << endl;
        cout << "Creation timestamp: " << ts << endl;
    }
}

void DemoApp::chatlinkjoin_result(error e)
{
    if (e)
    {
        cout << "Join to openchat failed (" << errorstring(e) << ")" << endl;
    }
    else
    {
        cout << "Joined to openchat successfully." << endl;
    }
}

void DemoApp::chats_updated(textchat_map *chats, int count)
{
    if (count == 1)
    {
        cout << "1 chat received or updated" << endl;
    }
    else
    {
        cout << count << " chats received or updated" << endl;
    }

    if (chats)
    {
        textchat_map::iterator it;
        for (it = chats->begin(); it != chats->end(); it++)
        {
            printChatInformation(it->second);
        }
    }
}

void DemoApp::printChatInformation(TextChat *chat)
{
    if (!chat)
    {
        return;
    }

    cout << "Chat ID: " << Base64Str<sizeof(handle)>(chat->id) << endl;
    cout << "\tOwn privilege level: " << DemoApp::getPrivilegeString(chat->priv) << endl;
    cout << "\tCreation ts: " << chat->ts << endl;
    cout << "\tChat shard: " << chat->shard << endl;
    if (chat->group)
    {
        cout << "\tGroup chat: yes" << endl;
    }
    else
    {
        cout << "\tGroup chat: no" << endl;
    }
    if (chat->isFlagSet(TextChat::FLAG_OFFSET_ARCHIVE))
    {
        cout << "\tArchived chat: yes" << endl;
    }
    else
    {
        cout << "\tArchived chat: no" << endl;
    }
    if (chat->publicchat)
    {
        cout << "\tPublic chat: yes" << endl;
        cout << "\tUnified key: " << chat->unifiedKey.c_str() << endl;
    }
    else
    {
        cout << "\tPublic chat: no" << endl;
    }
    cout << "\tPeers:";

    if (chat->userpriv)
    {
        cout << "\t\t(userhandle)\t(privilege level)" << endl;
        for (unsigned i = 0; i < chat->userpriv->size(); i++)
        {
            Base64Str<sizeof(handle)> hstr(chat->userpriv->at(i).first);
            cout << "\t\t\t" << hstr;
            cout << "\t" << DemoApp::getPrivilegeString(chat->userpriv->at(i).second) << endl;
        }
    }
    else
    {
        cout << " no peers (only you as participant)" << endl;
    }
    if (chat->tag)
    {
        cout << "\tIs own change: yes" << endl;
    }
    else
    {
        cout << "\tIs own change: no" << endl;
    }
    if (!chat->title.empty())
    {
        cout << "\tTitle: " << chat->title.c_str() << endl;
    }
}

string DemoApp::getPrivilegeString(privilege_t priv)
{
    switch (priv)
    {
    case PRIV_STANDARD:
        return "PRIV_STANDARD (standard access)";
    case PRIV_MODERATOR:
        return "PRIV_MODERATOR (moderator)";
    case PRIV_RO:
        return "PRIV_RO (read-only)";
    case PRIV_RM:
        return "PRIV_RM (removed)";
    case PRIV_UNKNOWN:
    default:
        return "PRIV_UNKNOWN";
    }
}

#endif


void DemoApp::pcrs_updated(PendingContactRequest** list, int count)
{
    int deletecount = 0;
    int updatecount = 0;
    if (list != NULL)
    {
        for (int i = 0; i < count; i++)
        {
            if (list[i]->changed.deleted)
            {
                deletecount++;
            }
            else
            {
                updatecount++;
            }
        }
    }
    else
    {
        // All pcrs are updated
        for (handlepcr_map::iterator it = client->pcrindex.begin(); it != client->pcrindex.end(); it++)
        {
            if (it->second->changed.deleted)
            {
                deletecount++;
            }
            else
            {
                updatecount++;
            }
        }
    }

    if (deletecount != 0)
    {
        cout << deletecount << " pending contact request" << (deletecount != 1 ? "s" : "") << " deleted" << endl;
    }
    if (updatecount != 0)
    {
        cout << updatecount << " pending contact request" << (updatecount != 1 ? "s" : "") << " received or updated" << endl;
    }
}

void DemoApp::setattr_result(handle, error e)
{
    if (e)
    {
        cout << "Node attribute update failed (" << errorstring(e) << ")" << endl;
    }
}

void DemoApp::rename_result(handle, error e)
{
    if (e)
    {
        cout << "Node move failed (" << errorstring(e) << ")" << endl;
    }
}

void DemoApp::unlink_result(handle, error e)
{
    if (e)
    {
        cout << "Node deletion failed (" << errorstring(e) << ")" << endl;
    }
}

void DemoApp::fetchnodes_result(const Error& e)
{
    if (e)
    {
        if (e == API_ENOENT && e.hasExtraInfo())
        {
            cout << "File/folder retrieval failed: " << getExtraInfoErrorString(e) << endl;
        }
        else
        {
            cout << "File/folder retrieval failed (" << errorstring(e) << ")" << endl;
        }
        pdf_to_import = false;
    }
    else
    {
        // check if we fetched a folder link and the key is invalid
        if (client->loggedinfolderlink())
        {
            if (client->isValidFolderLink())
            {
                cout << "Folder link loaded correctly." << endl;
            }
            else
            {
                assert(client->nodebyhandle(client->rootnodes[0]));   // node is there, but cannot be decrypted
                cout << "File/folder retrieval succeed, but encryption key is wrong." << endl;
            }
        }

        if (pdf_to_import)
        {
            client->getwelcomepdf();
        }
    }
}

void DemoApp::putnodes_result(const Error& e, targettype_t t, vector<NewNode>& nn, bool targetOverride)
{
    if (t == USER_HANDLE)
    {
        if (!e)
        {
            cout << "Success." << endl;
        }
    }

    if (pdf_to_import)   // putnodes from openfilelink_result()
    {
        if (!e)
        {
            cout << "Welcome PDF file has been imported successfully." << endl;
        }
        else
        {
            cout << "Failed to import Welcome PDF file" << endl;
        }

        pdf_to_import = false;
        return;
    }

    if (e)
    {
        cout << "Node addition failed (" << errorstring(e) << ")" << endl;
    }

    if (targetOverride)
    {
        cout << "Target folder has changed!" << endl;
    }

    auto i = gOnPutNodeTag.find(client->restag);
    if (i != gOnPutNodeTag.end())
    {
        if (client->nodenotify.size())
        {
            Node* n = client->nodenotify.back();  // same trick as the intermediate layer - only works when puts are one node at a time.
            i->second(n);
            gOnPutNodeTag.erase(i);
        }
    }
}

void DemoApp::share_result(error e, bool writable)
{
    if (e)
    {
        cout << "Share creation/modification request failed (" << errorstring(e) << ")" << endl;
    }
    else
    {
        if (hlink != UNDEF)
        {
            if (!del)
            {
                Node *n = client->nodebyhandle(hlink);
                if (!n)
                {
                    cout << "Node was not found. (" << Base64Str<sizeof hlink>(hlink) << ")" << endl;

                    hlink = UNDEF;
                    del = ets = 0;
                    return;
                }

                client->getpubliclink(n, del, ets, writable);
            }
            else
            {
                hlink = UNDEF;
                del = ets = 0;
            }
        }
    }
}

void DemoApp::share_result(int, error e, bool writable)
{
    if (e)
    {
        cout << "Share creation/modification failed (" << errorstring(e) << ")" << endl;
    }
    else
    {
        cout << "Share creation/modification succeeded" << endl;
    }
}

void DemoApp::setpcr_result(handle h, error e, opcactions_t action)
{
    if (e)
    {
        cout << "Outgoing pending contact request failed (" << errorstring(e) << ")" << endl;
    }
    else
    {
        if (h == UNDEF)
        {
            // must have been deleted
            cout << "Outgoing pending contact request " << (action == OPCA_DELETE ? "deleted" : "reminded") << " successfully" << endl;
        }
        else
        {
            cout << "Outgoing pending contact request succeeded, id: " << Base64Str<MegaClient::PCRHANDLE>(h) << endl;
        }
    }
}

void DemoApp::updatepcr_result(error e, ipcactions_t action)
{
    if (e)
    {
        cout << "Incoming pending contact request update failed (" << errorstring(e) << ")" << endl;
    }
    else
    {
        string labels[3] = {"accepted", "denied", "ignored"};
        cout << "Incoming pending contact request successfully " << labels[(int)action] << endl;
    }
}

void DemoApp::fa_complete(handle h, fatype type, const char* /*data*/, uint32_t len)
{
    cout << "Got attribute of type " << type << " (" << len << " byte(s))";
    Node *n = client->nodebyhandle(h);
    if (n)
    {
        cout << " for " << n->displayname() << endl;
    }
}

int DemoApp::fa_failed(handle, fatype type, int retries, error e)
{
    cout << "File attribute retrieval of type " << type << " failed (retries: " << retries << ") error: " << e << endl;

    return retries > 2;
}

void DemoApp::putfa_result(handle, fatype, error e)
{
    if (e)
    {
        cout << "File attribute attachment failed (" << errorstring(e) << ")" << endl;
    }
}

void DemoApp::removecontact_result(error e)
{
    if (e)
    {
        cout << "Contact removal failed (" << errorstring(e) << ")" << endl;
    }
    else
    {
        cout << "Success." << endl;
    }
}

void DemoApp::putua_result(error e)
{
    if (e)
    {
        cout << "User attribute update failed (" << errorstring(e) << ")" << endl;
    }
    else
    {
        cout << "Success." << endl;
    }
}

void DemoApp::getua_result(error e)
{
    if (client->fetchingkeys)
    {
        return;
    }

    cout << "User attribute retrieval failed (" << errorstring(e) << ")" << endl;
}

void DemoApp::getua_result(byte* data, unsigned l, attr_t type)
{
    if (client->fetchingkeys)
    {
        return;
    }

    if (gVerboseMode)
    {
        cout << "Received " << l << " byte(s) of user attribute: ";
        fwrite(data, 1, l, stdout);
        cout << endl;

        if (type == ATTR_ED25519_PUBK)
        {
            cout << "Credentials: " << AuthRing::fingerprint(string((const char*)data, l), true) << endl;
        }
    }

    if (type == ATTR_COOKIE_SETTINGS)
    {
        unsigned long cs = strtoul((const char*)data, nullptr, 10);
        std::bitset<32> bs(cs);
        cout << "Cookie settings = " << cs << " (" << bs << ')' << endl
             << "\tessential: " << bs[0] << endl
             << "\tpreferences: " << bs[1] << endl
             << "\tperformance: " << bs[2] << endl
             << "\tadvertising: " << bs[3] << endl
             << "\tthird party: " << bs[4] << endl;
    }
}

void DemoApp::getua_result(TLVstore *tlv, attr_t type)
{
    if (client->fetchingkeys)
    {
        return;
    }

    if (!tlv)
    {
        cout << "Error getting private user attribute" << endl;
    }
    else if (!gVerboseMode)
    {
        cout << "Received a TLV with " << tlv->size() << " item(s) of user attribute: " << endl;

        vector<string> *keys = tlv->getKeys();
        vector<string>::const_iterator it;
        unsigned valuelen;
        string value, key;
        char *buf;
        for (it=keys->begin(); it != keys->end(); it++)
        {
            key = (*it).empty() ? "(no key)" : *it;
            value = tlv->get(*it);
            valuelen = unsigned(value.length());

            buf = new char[valuelen * 4 / 3 + 4];
            Base64::btoa((const byte *) value.data(), valuelen, buf);

            cout << "\t" << key << "\t" << buf << endl;
            delete [] buf;
        }
        delete keys;
    }
}

#ifdef DEBUG
void DemoApp::delua_result(error e)
{
    if (e)
    {
        cout << "User attribute removal failed (" << errorstring(e) << ")" << endl;
    }
    else
    {
        cout << "Success." << endl;
    }
}

void DemoApp::senddevcommand_result(int value)
{
    cout << "Dev subcommand finished with code: " << value << endl;
}

void exec_devcommand(autocomplete::ACState& s)
{
    const char *email = nullptr;
    if (s.words.size() == 3)
    {
        email = s.words[2].s.c_str();
    }
    const char *subcommand = s.words[1].s.c_str();
    client->senddevcommand(subcommand, email);
}
#endif


void DemoApp::notify_retry(dstime dsdelta, retryreason_t)
{
    if (dsdelta)
    {
        cout << "API request failed, retrying in " << dsdelta * 100 << " ms - Use 'retry' to retry immediately..."
             << endl;
    }
    else
    {
        cout << "Retried API request completed" << endl;
    }
}

string DemoApp::getExtraInfoErrorString(const Error& e)
{
    string textError;

    if (e.getUserStatus() == 7)
    {
        textError.append("User status is suspended due to ETD. ");
    }

    textError.append("Link status is: ");
    switch (e.getLinkStatus())
    {
        case 0:
            textError.append("Undeleted");
            break;
        case 1:
            textError.append("Deleted/down");
            break;
        case 2:
            textError.append("Down due to an ETD specifically");
            break;
        default:
            textError.append("Unknown link status");
            break;
    }

    return textError;
}

static void store_line(char*);
static void process_line(char *);
static char* line;

static AccountDetails account;

// Current remote directory.
static handle cwd = UNDEF;

// Where we were on the local filesystem when megacli started.
static LocalPath startDir;

static const char* rootnodenames[] =
{ "ROOT", "INBOX", "RUBBISH" };
static const char* rootnodepaths[] =
{ "/", "//in", "//bin" };

static void nodestats(int* c, const char* action)
{
    if (c[FILENODE])
    {
        cout << c[FILENODE] << ((c[FILENODE] == 1) ? " file" : " files");
    }
    if (c[FILENODE] && c[FOLDERNODE])
    {
        cout << " and ";
    }
    if (c[FOLDERNODE])
    {
        cout << c[FOLDERNODE] << ((c[FOLDERNODE] == 1) ? " folder" : " folders");
    }

    if (c[FILENODE] || c[FOLDERNODE])
    {
        cout << " " << action << endl;
    }
}

// list available top-level nodes and contacts/incoming shares
static void listtrees()
{
    for (int i = 0; i < (int) (sizeof client->rootnodes / sizeof *client->rootnodes); i++)
    {
        if (client->rootnodes[i] != UNDEF)
        {
            cout << rootnodenames[i] << " on " << rootnodepaths[i] << endl;
        }
    }

    for (user_map::iterator uit = client->users.begin(); uit != client->users.end(); uit++)
    {
        User* u = &uit->second;
        Node* n;

        if (u->show == VISIBLE || u->sharing.size())
        {
            for (handle_set::iterator sit = u->sharing.begin(); sit != u->sharing.end(); sit++)
            {
                if ((n = client->nodebyhandle(*sit)) && n->inshare)
                {
                    cout << "INSHARE on " << u->email << ":" << n->displayname() << " ("
                         << getAccessLevelStr(n->inshare->access) << ")" << endl;
                }
            }
        }
    }

    if (clientFolder && !ISUNDEF(clientFolder->rootnodes[0]))
    {
        Node *n = clientFolder->nodebyhandle(clientFolder->rootnodes[0]);
        if (n)
        {
            cout << "FOLDERLINK on " << n->displayname() << ":" << endl;
        }
    }
}

// returns node pointer determined by path relative to cwd
// path naming conventions:
// * path is relative to cwd
// * /path is relative to ROOT
// * //in is in INBOX
// * //bin is in RUBBISH
// * X: is user X's INBOX
// * X:SHARE is share SHARE from user X
// * Y:name is folder in FOLDERLINK, Y is the public handle
// * : and / filename components, as well as the \, must be escaped by \.
// (correct UTF-8 encoding is assumed)
// returns NULL if path malformed or not found
static Node* nodebypath(const char* ptr, string* user = NULL, string* namepart = NULL)
{
    vector<string> c;
    string s;
    int l = 0;
    const char* bptr = ptr;
    int remote = 0;
    int folderlink = 0;
    Node* n = nullptr;
    Node* nn;

    // split path by / or :
    do {
        if (!l)
        {
            if (*(const signed char*)ptr >= 0)
            {
                if (*ptr == '\\')
                {
                    if (ptr > bptr)
                    {
                        s.append(bptr, ptr - bptr);
                    }

                    bptr = ++ptr;

                    if (*bptr == 0)
                    {
                        c.push_back(s);
                        break;
                    }

                    ptr++;
                    continue;
                }

                if (*ptr == '/' || *ptr == ':' || !*ptr)
                {
                    if (*ptr == ':')
                    {
                        if (c.size())
                        {
                            return NULL;
                        }

                        remote = 1;
                    }

                    if (ptr > bptr)
                    {
                        s.append(bptr, ptr - bptr);
                    }

                    bptr = ptr + 1;

                    c.push_back(s);

                    s.erase();
                }
            }
            else if ((*ptr & 0xf0) == 0xe0)
            {
                l = 1;
            }
            else if ((*ptr & 0xf8) == 0xf0)
            {
                l = 2;
            }
            else if ((*ptr & 0xfc) == 0xf8)
            {
                l = 3;
            }
            else if ((*ptr & 0xfe) == 0xfc)
            {
                l = 4;
            }
        }
        else
        {
            l--;
        }
    } while (*ptr++);

    if (l)
    {
        return NULL;
    }

    if (remote)
    {
        // target: user inbox - record username/email and return NULL
        if (c.size() == 2 && c[0].find("@") != string::npos && !c[1].size())
        {
            if (user)
            {
                *user = c[0];
            }

            return NULL;
        }

        // target is not a user, but a public folder link
        if (c.size() >= 2 && c[0].find("@") == string::npos)
        {
            if (!clientFolder)
            {
                return NULL;
            }

            n = clientFolder->nodebyhandle(clientFolder->rootnodes[0]);
            if (c.size() == 2 && c[1].empty())
            {
                return n;
            }
            l = 1;   // <folder_name>:[/<subfolder>][/<file>]
            folderlink = 1;
        }

        User* u;

        if ((u = client->finduser(c[0].c_str())))
        {
            // locate matching share from this user
            handle_set::iterator sit;
            string name;
            for (sit = u->sharing.begin(); sit != u->sharing.end(); sit++)
            {
                if ((n = client->nodebyhandle(*sit)))
                {
                    if(!name.size())
                    {
                        name =  c[1];
                        n->client->fsaccess->normalize(&name);
                    }

                    if (!strcmp(name.c_str(), n->displayname()))
                    {
                        l = 2;
                        break;
                    }
                }
            }
        }

        if (!l)
        {
            return NULL;
        }
    }
    else
    {
        // path starting with /
        if (c.size() > 1 && !c[0].size())
        {
            // path starting with //
            if (c.size() > 2 && !c[1].size())
            {
                if (c[2] == "in")
                {
                    n = client->nodebyhandle(client->rootnodes[1]);
                }
                else if (c[2] == "bin")
                {
                    n = client->nodebyhandle(client->rootnodes[2]);
                }
                else
                {
                    return NULL;
                }

                l = 3;
            }
            else
            {
                n = client->nodebyhandle(client->rootnodes[0]);

                l = 1;
            }
        }
        else
        {
            n = client->nodebyhandle(cwd);
        }
    }

    // parse relative path
    while (n && l < (int)c.size())
    {
        if (c[l] != ".")
        {
            if (c[l] == "..")
            {
                if (n->parent)
                {
                    n = n->parent;
                }
            }
            else
            {
                // locate child node (explicit ambiguity resolution: not implemented)
                if (c[l].size())
                {
                    if (folderlink)
                    {
                        nn = clientFolder->childnodebyname(n, c[l].c_str());
                    }
                    else
                    {
                        nn = client->childnodebyname(n, c[l].c_str());
                    }

                    if (!nn)
                    {
                        // mv command target? return name part of not found
                        if (namepart && l == (int) c.size() - 1)
                        {
                            *namepart = c[l];
                            return n;
                        }

                        return NULL;
                    }

                    n = nn;
                }
            }
        }

        l++;
    }

    return n;
}

static void listnodeshares(Node* n)
{
    if(n->outshares)
    {
        for (share_map::iterator it = n->outshares->begin(); it != n->outshares->end(); it++)
        {
            cout << "\t" << n->displayname();

            if (it->first)
            {
                cout << ", shared with " << it->second->user->email << " (" << getAccessLevelStr(it->second->access) << ")"
                     << endl;
            }
            else
            {
                cout << ", shared as exported folder link" << endl;
            }
        }
    }
}

void TreeProcListOutShares::proc(MegaClient*, Node* n)
{
    listnodeshares(n);
}

bool handles_on = false;

static void dumptree(Node* n, bool recurse, int depth, const char* title, ofstream* toFile)
{
    std::ostream& stream = toFile ? *toFile : cout;
    string titleTmp;

    if (depth)
    {
        if (!toFile)
        {
            if (!title && !(title = n->displayname()))
            {
                title = "CRYPTO_ERROR";
            }

            for (int i = depth; i--; )
            {
                stream << "\t";
            }
        }
        else
        {
            titleTmp = n->displaypath();
            title = titleTmp.c_str();
        }

        stream << title << " (";

        switch (n->type)
        {
            case FILENODE:
                stream << n->size;

                if (handles_on)
                {
                    Base64Str<MegaClient::NODEHANDLE> handlestr(n->nodehandle);
                    stream << " " << handlestr.chars;
                }

                const char* p;
                if ((p = strchr(n->fileattrstring.c_str(), ':')))
                {
                    stream << ", has attributes " << p + 1;
                }

                if (n->plink)
                {
                    stream << ", shared as exported";
                    if (n->plink->ets)
                    {
                        stream << " temporal";
                    }
                    else
                    {
                        stream << " permanent";
                    }
                    stream << " file link";
                }

                break;

            case FOLDERNODE:
                stream << "folder";

                if (handles_on)
                {
                    Base64Str<MegaClient::NODEHANDLE> handlestr(n->nodehandle);
                    stream << " " << handlestr.chars;
                }

                if(n->outshares)
                {
                    for (share_map::iterator it = n->outshares->begin(); it != n->outshares->end(); it++)
                    {
                        if (it->first)
                        {
                            stream << ", shared with " << it->second->user->email << ", access "
                                 << getAccessLevelStr(it->second->access);
                        }
                    }

                    if (n->plink)
                    {
                        stream << ", shared as exported";
                        if (n->plink->ets)
                        {
                            stream << " temporal";
                        }
                        else
                        {
                            stream << " permanent";
                        }
                        stream << " folder link";
                    }
                }

                if (n->pendingshares)
                {
                    for (share_map::iterator it = n->pendingshares->begin(); it != n->pendingshares->end(); it++)
                    {
                        if (it->first)
                        {
                            stream << ", shared (still pending) with " << it->second->pcr->targetemail << ", access "
                                 << getAccessLevelStr(it->second->access);
                        }
                    }
                }

                if (n->inshare)
                {
                    stream << ", inbound " << getAccessLevelStr(n->inshare->access) << " share";
                }
                break;

            default:
                stream << "unsupported type, please upgrade";
        }

        stream << ")" << (n->changed.removed ? " (DELETED)" : "") << endl;

        if (!recurse)
        {
            return;
        }
    }

    if (n->type != FILENODE)
    {
        for (node_list::iterator it = n->children.begin(); it != n->children.end(); it++)
        {
            dumptree(*it, recurse, depth + 1, NULL, toFile);
        }
    }
}

#ifdef USE_FILESYSTEM
static void local_dumptree(const fs::path& de, int recurse, int depth = 0)
{
    if (depth)
    {
        for (int i = depth; i--; )
        {
            cout << "\t";
        }

        cout << de.filename().u8string() << " (";

        if (fs::is_directory(de))
        {
            cout << "folder";
        }

        cout << ")" << endl;

        if (!recurse)
        {
            return;
        }
    }

    if (fs::is_directory(de))
    {
        for (auto i = fs::directory_iterator(de); i != fs::directory_iterator(); ++i)
        {
            local_dumptree(*i, recurse, depth + 1);
        }
    }
}
#endif

static void nodepath(handle h, string* path)
{
    Node* n = client->nodebyhandle(h);
    *path = n ? n->displaypath() : "";
}

appfile_list appxferq[2];

static const char* prompts[] =
{
    "MEGAcli> ", "Password:", "Old Password:", "New Password:", "Retype New Password:", "Master Key (base64):", "Type 2FA pin:", "Type pin to enable 2FA:"
};

enum prompttype
{
    COMMAND, LOGINPASSWORD, OLDPASSWORD, NEWPASSWORD, PASSWORDCONFIRM, MASTERKEY, LOGINTFA, SETTFA
};

static prompttype prompt = COMMAND;

#if defined(WIN32) && defined(NO_READLINE)
static char pw_buf[512];  // double space for unicode
#else
static char pw_buf[256];
#endif

static int pw_buf_pos;

static void setprompt(prompttype p)
{
    prompt = p;

    if (p == COMMAND)
    {
        console->setecho(true);
    }
    else
    {
        pw_buf_pos = 0;
#if defined(WIN32) && defined(NO_READLINE)
        static_cast<WinConsole*>(console)->updateInputPrompt(prompts[p]);
#else
        cout << prompts[p] << flush;
#endif
        console->setecho(false);
    }
}

class TreeProcCopy_mcli : public TreeProc
{
    // This is a duplicate of the TreeProcCopy declared in treeproc.h and defined in megaapi_impl.cpp.
    // However some products are built with the megaapi_impl intermediate layer and some without so
    // we can avoid duplicated symbols in some products this way
public:
    vector<NewNode> nn;
    unsigned nc = 0;
    bool populated = false;


    void allocnodes()
    {
        nn.resize(nc);
        populated = true;
    }

    // determine node tree size (nn = NULL) or write node tree to new nodes array
    void proc(MegaClient* mc, Node* n)
    {
        if (populated)
        {
            string attrstring;
            SymmCipher key;
            NewNode* t = &nn[--nc];

            // copy node
            t->source = NEW_NODE;
            t->type = n->type;
            t->nodehandle = n->nodehandle;
            t->parenthandle = n->parent ? n->parent->nodehandle : UNDEF;

            // copy key (if file) or generate new key (if folder)
            if (n->type == FILENODE)
            {
                t->nodekey = n->nodekey();
            }
            else
            {
                byte buf[FOLDERNODEKEYLENGTH];
                mc->rng.genblock(buf, sizeof buf);
                t->nodekey.assign((char*) buf, FOLDERNODEKEYLENGTH);
            }

            key.setkey((const byte*) t->nodekey.data(), n->type);

            AttrMap tattrs;
            tattrs.map = n->attrs.map;
            nameid rrname = AttrMap::string2nameid("rr");
            attr_map::iterator it = tattrs.map.find(rrname);
            if (it != tattrs.map.end())
            {
                LOG_debug << "Removing rr attribute";
                tattrs.map.erase(it);
            }

            t->attrstring.reset(new string);
            tattrs.getjson(&attrstring);
            mc->makeattr(&key, t->attrstring, attrstring.c_str());
        }
        else
        {
            nc++;
        }
    }
};

int loadfile(LocalPath& localPath, string* data)
{
    auto fa = client->fsaccess->newfileaccess();

    if (fa->fopen(localPath, 1, 0))
    {
        data->resize(size_t(fa->size));
        fa->fread(data, unsigned(data->size()), 0, 0);
        return 1;
    }
    return 0;
}

void xferq(direction_t d, int cancel, bool showActive, bool showAll, bool showCount)
{
    string name;
    int count = 0, activeCount = 0;

    DBTableTransactionCommitter committer(client->tctable);
    for (appfile_list::iterator it = appxferq[d].begin(); it != appxferq[d].end(); )
    {
        if (cancel < 0 || cancel == (*it)->seqno)
        {
            bool active = (*it)->transfer && (*it)->transfer->slot;
            (*it)->displayname(&name);

            if ((active && showActive) || showAll)
            {
                cout << (*it)->seqno << ": " << name;

                if (d == PUT)
                {
                    AppFilePut* f = (AppFilePut*)*it;

                    cout << " -> ";

                    if (f->targetuser.size())
                    {
                        cout << f->targetuser << ":";
                    }
                    else
                    {
                        string path;
                        nodepath(f->h, &path);
                        cout << path;
                    }
                }

                if (active)
                {
                    cout << " [ACTIVE] " << ((*it)->transfer->slot->progressreported * 100 / ((*it)->transfer->size ? (*it)->transfer->size : 1)) << "% of " << (*it)->transfer->size;
                }
                cout << endl;
            }

            if (cancel >= 0)
            {
                cout << "Cancelling..." << endl;


                if ((*it)->transfer)
                {
                    client->stopxfer(*it++, &committer);  // stopping calls us back, we delete it, destructor removes it from the map
                }
                continue;
            }

            ++count;
            activeCount += active ? 1 : 0;
        }
        ++it;
    }
    if (showCount)
    {
        cout << "Transfer count: " << count << " active: " << activeCount << endl;
    }
}

#ifdef USE_MEDIAINFO

string showMediaInfo(const MediaProperties& mp, MediaFileInfo& mediaInfo, bool oneline)
{
    ostringstream out;
    string sep(oneline ? " " : "\n");

    MediaFileInfo::MediaCodecs::shortformatrec sf;
    sf.containerid = 0;
    sf.videocodecid = 0;
    sf.audiocodecid = 0;
    if (mp.shortformat == 255)
    {
        return "MediaInfo could not identify this file";
    }
    else if (mp.shortformat == 0)
    {
        // from attribute 9
        sf.containerid = mp.containerid;
        sf.videocodecid = mp.videocodecid;
        sf.audiocodecid = mp.audiocodecid;
    }
    else if (mp.shortformat < mediaInfo.mediaCodecs.shortformats.size())
    {
        sf = mediaInfo.mediaCodecs.shortformats[mp.shortformat];
    }

    for (std::map<std::string, unsigned>::const_iterator i = mediaInfo.mediaCodecs.containers.begin(); i != mediaInfo.mediaCodecs.containers.end(); ++i)
    {
        if (i->second == sf.containerid)
        {
            out << "Format: " << i->first << sep;
        }
    }
    for (std::map<std::string, unsigned>::const_iterator i = mediaInfo.mediaCodecs.videocodecs.begin(); i != mediaInfo.mediaCodecs.videocodecs.end(); ++i)
    {
        if (i->second == sf.videocodecid)
        {
            out << "Video: " << i->first << sep;
        }
    }

    for (std::map<std::string, unsigned>::const_iterator i = mediaInfo.mediaCodecs.audiocodecs.begin(); i != mediaInfo.mediaCodecs.audiocodecs.end(); ++i)
    {
        if (i->second == sf.audiocodecid)
        {
            out << "Audio: " << i->first << sep;
        }
    }

    if (mp.width > 0)
    {
        out << "Width: " << mp.width << sep;
    }
    if (mp.height > 0)
    {
        out << "Height: " << mp.height << sep;
    }
    if (mp.fps > 0)
    {
        out << "Fps: " << mp.fps << sep;
    }
    if (mp.playtime > 0)
    {
        out << "Playtime: " << mp.playtime << sep;
    }

    string result = out.str();
    result.erase(result.size() - (result.empty() ? 0 : 1));
    return result;
}

string showMediaInfo(const std::string& fileattributes, uint32_t fakey[4], MediaFileInfo& mediaInfo, bool oneline)
{
    MediaProperties mp = MediaProperties::decodeMediaPropertiesAttributes(fileattributes, fakey);
    return showMediaInfo(mp, mediaInfo, oneline);
}

string showMediaInfo(Node* n, MediaFileInfo& /*mediaInfo*/, bool oneline)
{
    if (n->hasfileattribute(fa_media))
    {
        MediaProperties mp = MediaProperties::decodeMediaPropertiesAttributes(n->fileattrstring, (uint32_t*)(n->nodekey().data() + FILENODEKEYLENGTH / 2));
        return showMediaInfo(mp, client->mediaFileInfo, oneline);
    }
    return "The node has no mediainfo attribute";
}

#endif

// password change-related state information
static byte pwkey[SymmCipher::KEYLENGTH];
static byte pwkeybuf[SymmCipher::KEYLENGTH];
static byte newpwkey[SymmCipher::KEYLENGTH];
static string newpassword;

// readline callback - exit if EOF, add to history unless password
#if !defined(WIN32) || !defined(NO_READLINE)
static void store_line(char* l)
{
    if (!l)
    {
#ifndef NO_READLINE
        rl_callback_handler_remove();
#endif /* ! NO_READLINE */

        delete console;
        exit(0);
    }

#ifndef NO_READLINE
    if (*l && prompt == COMMAND)
    {
        add_history(l);
    }
#endif

    line = l;
}
#endif

class FileFindCommand : public Command
{
public:
    struct Stack : public std::deque<handle>
    {
        size_t filesLeft = 0;
        set<string> servers;
    };

    FileFindCommand(std::shared_ptr<Stack>& s, MegaClient* mc) : stack(s)
    {
        h = stack->front();
        stack->pop_front();

        client = mc;

        cmd("g");
        arg("n", (byte*)&h, MegaClient::NODEHANDLE);
        arg("g", 1);
        arg("v", 2);  // version 2: server can supply details for cloudraid files

        if (mc->usehttps)
        {
            arg("ssl", 2);
        }
    }

    static string server(const string& url)
    {
        const string pattern("://");
        size_t start_index = url.find(pattern);
        if (start_index != string::npos)
        {
            start_index += pattern.size();
            const size_t end_index = url.find("/", start_index);
            if (end_index != string::npos)
            {
                return url.substr(start_index, end_index - start_index);
            }
        }
        return "";
    }

    // process file credentials
    bool procresult(Result r) override
    {
        if (!r.wasErrorOrOK())
        {
            std::vector<string> tempurls;
            bool done = false;
            while (!done)
            {
                switch (client->json.getnameid())
                {
                case EOO:
                    done = true;
                    break;

                case 'g':
                    if (client->json.enterarray())   // now that we are requesting v2, the reply will be an array of 6 URLs for a raid download, or a single URL for the original direct download
                    {
                        for (;;)
                        {
                            std::string tu;
                            if (!client->json.storeobject(&tu))
                            {
                                break;
                            }
                            tempurls.push_back(tu);
                        }
                        client->json.leavearray();
                        if (tempurls.size() == 6)
                        {
                            if (Node* n = client->nodebyhandle(h))
                            {
                                cout << n->displaypath() << endl;

                                for (const auto& url : tempurls)
                                {
                                    stack->servers.insert(server(url));
                                }
                            }
                        }
                        break;
                    }
                    // fall-through

                default:
                    client->json.storeobject();
                }
            }
        }

        // now query for the next one - we don't send them all at once as there may be a lot!
        --stack->filesLeft;
        if (!stack->empty())
        {
            client->reqs.add(new FileFindCommand(stack, client));
        }
        else if (!stack->filesLeft)
        {
            cout << "<find complete>" << endl;
            for (auto s : stack->servers)
            {
                cout << s << endl;
            }
        }
        return true;
    }

private:
    handle h;
    std::shared_ptr<Stack> stack;
};


void getDepthFirstFileHandles(Node* n, deque<handle>& q)
{
    for (auto c : n->children)
    {
        if (c->type == FILENODE)
        {
            q.push_back(c->nodehandle);
        }
    }
    for (auto& c : n->children)
    {
        if (c->type > FILENODE)
        {
            getDepthFirstFileHandles(c, q);
        }
    }
}

void exec_find(autocomplete::ACState& s)
{
    if (s.words[1].s == "raided")
    {
        if (Node* n = client->nodebyhandle(cwd))
        {
            auto q = std::make_shared<FileFindCommand::Stack>();
            getDepthFirstFileHandles(n, *q);
            q->filesLeft = q->size();
            cout << "<find checking " << q->size() << " files>" << endl;
            if (q->empty())
            {
                cout << "<find complete>" << endl;
            }
            else
            {
                for (int i = 0; i < 25 && !q->empty(); ++i)
                {
                    client->reqs.add(new FileFindCommand(q, client));
                }
            }
        }
    }
}

bool recurse_findemptysubfoldertrees(Node* n, bool moveToTrash)
{
    if (n->type == FILENODE)
    {
        return false;
    }

    std::vector<Node*> emptyFolders;
    bool empty = true;
    Node* trash = client->nodebyhandle(client->rootnodes[2]);
    for (auto c : n->children)
    {
        bool subfolderEmpty = recurse_findemptysubfoldertrees(c, moveToTrash);
        if (subfolderEmpty)
        {
            emptyFolders.push_back(c);
        }
        empty = empty && subfolderEmpty;
    }
    if (!empty)
    {
        for (auto c : emptyFolders)
        {
            if (moveToTrash)
            {
                cout << "moving to trash: " << c->displaypath() << endl;
                client->rename(c, trash);
            }
            else
            {
                cout << "empty folder tree at: " << c->displaypath() << endl;
            }
        }
    }
    return empty;
}

void exec_findemptysubfoldertrees(autocomplete::ACState& s)
{
    bool moveToTrash = s.extractflag("-movetotrash");
    if (Node* n = client->nodebyhandle(cwd))
    {
        if (recurse_findemptysubfoldertrees(n, moveToTrash))
        {
            cout << "the search root path only contains empty folders: " << n->displaypath() << endl;
        }
    }
}

bool typematchesnodetype(nodetype_t pathtype, nodetype_t nodetype)
{
    switch (pathtype)
    {
    case FILENODE:
    case FOLDERNODE: return nodetype == pathtype;
    default: return false;
    }
}

#ifdef USE_FILESYSTEM
bool recursiveCompare(Node* mn, fs::path p)
{
    nodetype_t pathtype = fs::is_directory(p) ? FOLDERNODE : fs::is_regular_file(p) ? FILENODE : TYPE_UNKNOWN;
    if (!typematchesnodetype(pathtype, mn->type))
    {
        cout << "Path type mismatch: " << mn->displaypath() << ":" << mn->type << " " << p.u8string() << ":" << pathtype << endl;
        return false;
    }

    if (pathtype == FILENODE)
    {
        uint64_t size = (uint64_t) fs::file_size(p);
        if (size != (uint64_t) mn->size)
        {
            cout << "File size mismatch: " << mn->displaypath() << ":" << mn->size << " " << p.u8string() << ":" << size << endl;
        }
    }

    if (pathtype != FOLDERNODE)
    {
        return true;
    }

    std::string path = p.u8string();
    auto fileSystemType = client->fsaccess->getlocalfstype(LocalPath::fromPath(path, *client->fsaccess));
    multimap<string, Node*> ms;
    multimap<string, fs::path> ps;
    for (auto& m : mn->children)
    {
        string leafname = m->displayname();
        client->fsaccess->escapefsincompatible(&leafname, fileSystemType);
        ms.emplace(leafname, m);
    }
    for (fs::directory_iterator pi(p); pi != fs::directory_iterator(); ++pi)
    {
        auto leafname = pi->path().filename().u8string();
        client->fsaccess->escapefsincompatible(&leafname, fileSystemType);
        ps.emplace(leafname, pi->path());
    }

    for (auto p_iter = ps.begin(); p_iter != ps.end(); )
    {
        auto er = ms.equal_range(p_iter->first);
        auto next_p = p_iter;
        ++next_p;
        for (auto i = er.first; i != er.second; ++i)
        {
            if (recursiveCompare(i->second, p_iter->second))
            {
                ms.erase(i);
                ps.erase(p_iter);
                break;
            }
        }
        p_iter = next_p;
    }
    if (ps.empty() && ms.empty())
    {
        return true;
    }
    else
    {
        cout << "Extra content detected between " << mn->displaypath() << " and " << p.u8string() << endl;
        for (auto& mi : ms) cout << "Extra remote: " << mi.first << endl;
        for (auto& pi : ps) cout << "Extra local: " << pi.second << endl;
        return false;
    };
}
#endif
Node* nodeFromRemotePath(const string& s)
{
    Node* n;
    if (s.empty())
    {
        n = client->nodebyhandle(cwd);
    }
    else
    {
        n = nodebypath(s.c_str());
    }
    if (!n)
    {
        cout << "remote path not found: '" << s << "'" << endl;
    }
    return n;
}

#ifdef MEGA_MEASURE_CODE

void exec_deferRequests(autocomplete::ACState& s)
{
    // cause all the API requests of this type to be gathered up so they will be sent in a single batch, for timing purposes
    bool putnodes = s.extractflag("-putnodes");
    bool movenode = s.extractflag("-movenode");
    bool delnode = s.extractflag("-delnode");

    client->reqs.deferRequests =    [=](Command* c)
                                    {
                                        return  (putnodes && dynamic_cast<CommandPutNodes*>(c)) ||
                                                (movenode && dynamic_cast<CommandMoveNode*>(c)) ||
                                                (delnode && dynamic_cast<CommandDelNode*>(c));
                                    };
}

void exec_sendDeferred(autocomplete::ACState& s)
{
    // send those gathered up commands, and optionally reset the gathering
    client->reqs.sendDeferred();

    if (s.extractflag("-reset"))
    {
        client->reqs.deferRequests = nullptr;
    }
}

void exec_codeTimings(autocomplete::ACState& s)
{
    bool reset = s.extractflag("-reset");
    cout << client->performanceStats.report(reset, client->httpio, client->waiter, client->reqs) << flush;
}

#endif

#ifdef USE_FILESYSTEM
fs::path pathFromLocalPath(const string& s, bool mustexist)
{
    fs::path p = s.empty() ? fs::current_path() : fs::u8path(s);
#ifdef WIN32
    p = fs::u8path("\\\\?\\" + p.u8string());
#endif
    if (mustexist && !fs::exists(p))
    {
        cout << "local path not found: '" << s << "'";
        return fs::path();
    }
    return p;
}

void exec_treecompare(autocomplete::ACState& s)
{
    fs::path p = pathFromLocalPath(s.words[1].s, true);
    Node* n = nodeFromRemotePath(s.words[2].s);
    if (n && !p.empty())
    {
        recursiveCompare(n, p);
    }
}


bool buildLocalFolders(fs::path targetfolder, const string& prefix, int foldersperfolder, int recurselevel, int filesperfolder, int filesize, int& totalfilecount, int& totalfoldercount)
{
    fs::path p = targetfolder / fs::u8path(prefix);
    if (!fs::is_directory(p) && !fs::create_directory(p))
        return false;
    ++totalfoldercount;

    for (int i = 0; i < filesperfolder; ++i)
    {
        string filename = prefix + "_file_" + std::to_string(++totalfilecount);
        fs::path fp = p / fs::u8path(filename);
        ofstream fs(fp.u8string(), std::ios::binary);

        for (unsigned j = filesize / sizeof(int); j--; )
        {
            fs.write((char*)&totalfilecount, sizeof(int));
        }
        fs.write((char*)&totalfilecount, filesize % sizeof(int));
    }

    if (recurselevel > 1)
    {
        for (int i = 0; i < foldersperfolder; ++i)
        {
            if (!buildLocalFolders(p, prefix + "_" + std::to_string(i), foldersperfolder, recurselevel - 1, filesperfolder, filesize, totalfilecount, totalfoldercount))
                return false;
        }
    }
    return true;
}

void exec_generatetestfilesfolders(autocomplete::ACState& s)
{
    string param, nameprefix = "test";
    int folderdepth = 1, folderwidth = 1, filecount = 100, filesize = 1024;
    if (s.extractflagparam("-folderdepth", param)) folderdepth = atoi(param.c_str());
    if (s.extractflagparam("-folderwidth", param)) folderwidth = atoi(param.c_str());
    if (s.extractflagparam("-filecount", param)) filecount = atoi(param.c_str());
    if (s.extractflagparam("-filesize", param)) filesize = atoi(param.c_str());
    if (s.extractflagparam("-nameprefix", param)) nameprefix = param;

    fs::path p = pathFromLocalPath(s.words[1].s, true);
    if (!p.empty())
    {
        int totalfilecount = 0, totalfoldercount = 0;
        buildLocalFolders(p, nameprefix, folderwidth, folderdepth, filecount, filesize, totalfilecount, totalfoldercount);
        cout << "created " << totalfilecount << " files and " << totalfoldercount << " folders" << endl;
    }
    else
    {
        cout << "invalid directory: " << p.u8string() << endl;
    }
}

#endif

void exec_getcloudstorageused(autocomplete::ACState& s)
{
    cout << client->mFingerprints.getSumSizes() << endl;
}

void exec_getuserquota(autocomplete::ACState& s)
{
    bool storage = s.extractflag("-storage");
    bool transfer = s.extractflag("-transfer");
    bool pro = s.extractflag("-pro");

    if (!storage && !transfer && !pro)
    {
        storage = transfer = pro = true;
    }

    client->getaccountdetails(new AccountDetails, storage, transfer, pro, false, false, false, -1);
}

void exec_getuserdata(autocomplete::ACState& s)
{
    client->getuserdata();
}

void exec_querytransferquota(autocomplete::ACState& ac)
{
    client->querytransferquota(atoll(ac.words[1].s.c_str()));
}

void DemoApp::querytransferquota_result(int n)
{
    cout << "querytransferquota_result: " << n << endl;
}

autocomplete::ACN autocompleteTemplate;

void exec_help(ac::ACState&)
{
    cout << *autocompleteTemplate << flush;
}

bool quit_flag = false;

void exec_quit(ac::ACState&)
{
    quit_flag = true;
}

void exec_showattributes(autocomplete::ACState& s)
{
    if (const Node* n = nodeFromRemotePath(s.words[1].s))
    {
        for (auto pair : n->attrs.map)
        {
            char namebuf[10]{};
            AttrMap::nameid2string(pair.first, namebuf);
            if (pair.first == 'c')
            {
                FileFingerprint f;
                f.unserializefingerprint(&pair.second);
                cout << namebuf << ": " << pair.second << " (fingerprint: size " << f.size << " mtime " << f.mtime
                    << " crc " << std::hex << f.crc[0] << " " << f.crc[1] << " " << f.crc[2] << " " << f.crc[3] << std::dec << ")"
                    << " (node fingerprint: size " << n->size << " mtime " << n->mtime
                    << " crc " << std::hex << n->crc[0] << " " << n->crc[1] << " " << n->crc[2] << " " << n->crc[3] << std::dec << ")" << endl;
            }
            else
            {
                cout << namebuf << ": " << pair.second << endl;
            }
        }
    }
}

void printAuthringInformation(handle userhandle)
{
    for (auto &it : client->mAuthRings)
    {
        AuthRing &authring = it.second;
        attr_t at = it.first;
        cout << User::attr2string(at) << ": " << endl;
        for (auto &uh : authring.getTrackedUsers())
        {
            if (uh == userhandle || ISUNDEF(userhandle))    // no user was typed --> show authring for all users
            {
                User *user = client->finduser(uh);
                string email = user ? user->email : "not a contact";

                cout << "\tUserhandle: \t" << Base64Str<MegaClient::USERHANDLE>(uh) << endl;
                cout << "\tEmail:      \t" << email << endl;
                cout << "\tFingerprint:\t" << Utils::stringToHex(authring.getFingerprint(uh)) << endl;
                cout << "\tAuth. level: \t" << AuthRing::authMethodToStr(authring.getAuthMethod(uh)) << endl;
            }
        }
    }
}

void exec_setmaxconnections(autocomplete::ACState& s)
{
    auto direction = s.words[1].s == "put" ? PUT : GET;
    if (s.words.size() == 3)
    {
        client->setmaxconnections(direction, atoi(s.words[2].s.c_str()));
    }
    cout << "connections: " << (int)client->connections[direction] << endl;
}


class MegaCLILogger : public ::mega::Logger {
public:
    ofstream mLogFile;

    void log(const char*, int loglevel, const char*, const char *message
#ifdef ENABLE_LOG_PERFORMANCE
                 , const char **directMessages, size_t *directMessagesSizes, unsigned numberMessages
#endif
    ) override
    {
        if (mLogFile.is_open())
        {
            mLogFile << Waiter::ds << " " << SimpleLogger::toStr(static_cast<LogLevel>(loglevel)) << ": ";
            if (message) mLogFile << message;
#ifdef ENABLE_LOG_PERFORMANCE
            for (unsigned i = 0; i < numberMessages; ++i) mLogFile.write(directMessages[i], directMessagesSizes[i]);
#endif
            mLogFile << std::endl;
        }
        else
        {
#ifdef _WIN32
            auto t = std::time(NULL);
            char ts[50];
            if (!std::strftime(ts, sizeof(ts), "%H:%M:%S", std::localtime(&t)))
            {
                ts[0] = '\0';
            }

            string s;
            s.reserve(1024);
            s += ts;
            s += " ";
            if (message) s += message;
#ifdef ENABLE_LOG_PERFORMANCE
            for (unsigned i = 0; i < numberMessages; ++i) s.append(directMessages[i], directMessagesSizes[i]);
#endif
            s += "\r\n";
            OutputDebugStringA(s.c_str());
#else
            if (loglevel >= SimpleLogger::logCurrentLevel)
            {
                auto t = std::time(NULL);
                char ts[50];
                if (!std::strftime(ts, sizeof(ts), "%H:%M:%S", std::localtime(&t)))
                {
                    ts[0] = '\0';
                }
                std::cout << "[" << ts << "] " << SimpleLogger::toStr(static_cast<LogLevel>(loglevel)) << ": " << message << std::endl;
        }
#endif
        }
    }
};

void exec_fingerprint(autocomplete::ACState& s)
{
    auto localfilepath = LocalPath::fromPath(s.words[1].s, *client->fsaccess);
    auto fa = client->fsaccess->newfileaccess();

    if (fa->fopen(localfilepath, true, false, nullptr))
    {
        FileFingerprint fp;
        fp.genfingerprint(fa.get());
        cout << Utils::stringToHex(std::string((const char*)&fp.size, sizeof(fp.size))) << "/" <<
                Utils::stringToHex(std::string((const char*)&fp.mtime, sizeof(fp.mtime))) << "/" <<
                Utils::stringToHex(std::string((const char*)&fp.crc, sizeof(fp.crc))) << endl;
    }
    else
    {
        cout << "Failed to open: " << s.words[1].s << endl;
    }
}

void exec_timelocal(autocomplete::ACState& s)
{
    bool get = s.words[1].s == "get";
    auto localfilepath = LocalPath::fromPath(s.words[2].s, *client->fsaccess);

    if (get && s.words.size() != 3 || !get && s.words.size() != 4)
    {
        cout << "wrong number of arguments for : " << s.words[1].s << endl;
        return;
    }

    m_time_t set_time = 0;

    if (!get)
    {
        // similar to Transfers::complete()

        std::istringstream is(s.words[3].s);
        std::tm tm_record;
        is >> std::get_time(&tm_record, "%Y-%m-%d %H:%M:%S");

        set_time = m_mktime(&tm_record);

        cout << "Setting mtime to " << set_time << endl;

        bool success = client->fsaccess->setmtimelocal(localfilepath, set_time);
        if (!success)
        {
            cout << "setmtimelocal failed!  Was it transient? " << client->fsaccess->transient_error << endl;
        }
    }

    // perform get in both cases
    auto fa = client->fsaccess->newfileaccess();
    if (fa->fopen(localfilepath, true, false))
    {
        FileFingerprint fp;
        fp.genfingerprint(fa.get());
        if (fp.isvalid)
        {
            std::tm tm_record;
            m_localtime(fp.mtime, &tm_record);
            cout << "mtime for file is " << fp.mtime << ": " << std::put_time(&tm_record, "%Y-%m-%d %H:%M:%S") << endl;

            if (!get)
            {
                if (::mega::abs(set_time - fp.mtime) <= 2)
                {
                    cout << "mtime read back is within 2 seconds, so success. Actual difference: " << ::mega::abs(set_time - fp.mtime) << endl;
                }
                else
                {
                    cout << "ERROR Silent failure in setmtimelocal, difference is " << ::mega::abs(set_time - fp.mtime) << endl;
                }
            }
        }
        else
        {
            cout << "fingerprint generation failed: " << localfilepath.toPath(*client->fsaccess) << endl;
        }
    }
    else
    {
        cout << "fopen failed: " << localfilepath.toPath(*client->fsaccess) << endl;
    }

}

void exec_backupcentre(autocomplete::ACState& s)
{
    bool del = s.extractflag("-del");

    if (s.words.size() == 1)
    {
        client->reqs.add(new CommandBackupSyncFetch([&](Error e, vector<CommandBackupSyncFetch::Data>& data){
            if (e)
            {
                cout << "backupcentre failed: " << e << endl;
            }
            else
            {
                for (auto& d : data)
                {
                    cout << "Backup ID: " << toHandle(d.backupId) << endl;
                    cout << "  backup type: " << backupTypeToStr(d.backupType) << endl;
                    cout << "  root handle: " << toNodeHandle(d.rootNode) << endl;
                    cout << "  local folder: " << d.localFolder << endl;
                    cout << "  device id: " << d.deviceId << endl;
                    cout << "  sync state: " << d.syncState << endl;
                    cout << "  sync substate: " << d.syncSubstate << endl;
                    cout << "  extra: " << d.extra << endl;
                    cout << "  heartbeat timestamp: " << d.hbTimestamp << endl;
                    cout << "  heartbeat status: " << d.hbStatus << endl;
                    cout << "  heartbeat progress: " << d.hbProgress << endl;
                    cout << "  heartbeat uploads: " << d.uploads << endl;
                    cout << "  heartbeat downloads: " << d.downloads << endl;
                    cout << "  last activity time: " << d.lastActivityTs << endl;
                    cout << "  last node handle: " << toNodeHandle(d.lastSyncedNodeHandle) << endl << endl;
                }

                cout << "Backup Centre - Backups count: " << data.size() << endl;
            }
        }));
    }
    else if (s.words.size() == 2 && del)
    {
        handle backupId;
        Base64::atob(s.words[1].s.c_str(), (byte*)&backupId, MegaClient::BACKUPHANDLE);
        client->reqs.add(new CommandBackupRemove(client, backupId));
    }
}


MegaCLILogger gLogger;

autocomplete::ACN autocompleteSyntax()
{
    using namespace autocomplete;
    std::unique_ptr<Either> p(new Either("      "));

    p->Add(exec_apiurl, sequence(text("apiurl"), opt(sequence(param("url"), opt(param("disablepkp"))))));
    p->Add(exec_login, sequence(text("login"), opt(flag("-fresh")), either(sequence(param("email"), opt(param("password"))),
                                                      sequence(exportedLink(false, true), opt(param("auth_key"))),
                                                      param("session"),
                                                      sequence(text("autoresume"), opt(param("id"))))));
    p->Add(exec_begin, sequence(text("begin"), opt(param("ephemeralhandle#ephemeralpw"))));
    p->Add(exec_signup, sequence(text("signup"), either(sequence(param("email"), param("name"), opt(flag("-v1"))), param("confirmationlink"))));
    p->Add(exec_cancelsignup, sequence(text("cancelsignup")));
    p->Add(exec_confirm, sequence(text("confirm")));
    p->Add(exec_session, sequence(text("session"), opt(sequence(text("autoresume"), opt(param("id"))))));
    p->Add(exec_mount, sequence(text("mount")));
    p->Add(exec_ls, sequence(text("ls"), opt(flag("-R")), opt(sequence(flag("-tofile"), param("filename"))), opt(remoteFSFolder(client, &cwd))));
    p->Add(exec_cd, sequence(text("cd"), opt(remoteFSFolder(client, &cwd))));
    p->Add(exec_pwd, sequence(text("pwd")));
    p->Add(exec_lcd, sequence(text("lcd"), opt(localFSFolder())));
#ifdef USE_FILESYSTEM
    p->Add(exec_lls, sequence(text("lls"), opt(flag("-R")), opt(localFSFolder())));
    p->Add(exec_lpwd, sequence(text("lpwd")));
    p->Add(exec_lmkdir, sequence(text("lmkdir"), localFSFolder()));
#endif
    p->Add(exec_import, sequence(text("import"), exportedLink(true, false)));
    p->Add(exec_folderlinkinfo, sequence(text("folderlink"), opt(param("link"))));
    p->Add(exec_open, sequence(text("open"), exportedLink(false, true)));
    p->Add(exec_put, sequence(text("put"), opt(flag("-r")), localFSPath("localpattern"), opt(either(remoteFSPath(client, &cwd, "dst"),param("dstemail")))));
    p->Add(exec_putq, sequence(text("putq"), repeat(either(flag("-active"), flag("-all"), flag("-count"))), opt(param("cancelslot"))));
#ifdef USE_FILESYSTEM
    p->Add(exec_get, sequence(text("get"), opt(sequence(flag("-r"), opt(flag("-foldersonly")))), remoteFSPath(client, &cwd), opt(sequence(param("offset"), opt(param("length"))))));
#else
    p->Add(exec_get, sequence(text("get"), remoteFSPath(client, &cwd), opt(sequence(param("offset"), opt(param("length"))))));
#endif
    p->Add(exec_get, sequence(text("get"), flag("-re"), param("regularexpression")));
    p->Add(exec_get, sequence(text("get"), exportedLink(true, false), opt(sequence(param("offset"), opt(param("length"))))));
    p->Add(exec_getq, sequence(text("getq"), repeat(either(flag("-active"), flag("-all"), flag("-count"))), opt(param("cancelslot"))));
    p->Add(exec_pause, sequence(text("pause"), either(text("status"), sequence(opt(either(text("get"), text("put"))), opt(text("hard"))))));
    p->Add(exec_getfa, sequence(text("getfa"), wholenumber(1), opt(remoteFSPath(client, &cwd)), opt(text("cancel"))));
#ifdef USE_MEDIAINFO
    p->Add(exec_mediainfo, sequence(text("mediainfo"), either(sequence(text("calc"), localFSFile()), sequence(text("show"), remoteFSFile(client, &cwd)))));
#endif
    p->Add(exec_smsverify, sequence(text("smsverify"), either(sequence(text("send"), param("phonenumber"), opt(param("reverifywhitelisted"))), sequence(text("code"), param("verificationcode")))));
    p->Add(exec_verifiedphonenumber, sequence(text("verifiedphone")));
    p->Add(exec_resetverifiedphonenumber, sequence(text("resetverifiedphone")));
    p->Add(exec_mkdir, sequence(text("mkdir"), opt(flag("-allowduplicate")), opt(flag("-exactleafname")), remoteFSFolder(client, &cwd)));
    p->Add(exec_rm, sequence(text("rm"), remoteFSPath(client, &cwd), opt(sequence(flag("-regexchild"), param("regex")))));
    p->Add(exec_mv, sequence(text("mv"), remoteFSPath(client, &cwd, "src"), remoteFSPath(client, &cwd, "dst")));
    p->Add(exec_cp, sequence(text("cp"), remoteFSPath(client, &cwd, "src"), either(remoteFSPath(client, &cwd, "dst"), param("dstemail"))));
    p->Add(exec_du, sequence(text("du"), remoteFSPath(client, &cwd)));

#ifdef ENABLE_SYNC
<<<<<<< HEAD
    p->Add(exec_syncadd,
           sequence(text("sync"),
                    text("add"),
                    localFSFolder("source"),
                    remoteFSFolder(client, &cwd, "target")));

    p->Add(exec_synclist,
           sequence(text("sync"), text("list")));

    p->Add(exec_syncremove,
           sequence(text("sync"),
                    text("remove"),
                    param("id")));

    p->Add(exec_syncxable,
           sequence(text("sync"),
                    either(sequence(either(text("disable"), text("fail")),
                                    param("id"),
                                    opt(param("error"))),
                           sequence(text("enable"),
                                    param("id")))));

    p->Add(exec_backupcentre, sequence(text("backupcentre")));

=======
    p->Add(exec_sync, sequence(text("sync"), opt(either(sequence(localFSPath(), remoteFSPath(client, &cwd, "dst")), param("cancelslot")))));
    p->Add(exec_syncconfig, sequence(text("syncconfig"), opt(sequence(param("type (TWOWAY/UP/DOWN)"), opt(sequence(param("syncDeletions (ON/OFF)"), param("forceOverwrite (ON/OFF)")))))));
    p->Add(exec_backupcentre, sequence(text("backupcentre"), opt(sequence(flag("-del"), param("backup_id")))));
>>>>>>> 6d839ff5
#endif

    p->Add(exec_export, sequence(text("export"), remoteFSPath(client, &cwd), opt(either(flag("-writable"), param("expiretime"), text("del")))));
    p->Add(exec_share, sequence(text("share"), opt(sequence(remoteFSPath(client, &cwd), opt(sequence(contactEmail(client), opt(either(text("r"), text("rw"), text("full"))), opt(param("origemail"))))))));
    p->Add(exec_invite, sequence(text("invite"), param("dstemail"), opt(either(param("origemail"), text("del"), text("rmd")))));

    p->Add(exec_clink, sequence(text("clink"), either(text("renew"), sequence(text("query"), param("handle")), sequence(text("del"), opt(param("handle"))))));

    p->Add(exec_ipc, sequence(text("ipc"), param("handle"), either(text("a"), text("d"), text("i"))));
    p->Add(exec_showpcr, sequence(text("showpcr")));
    p->Add(exec_users, sequence(text("users"), opt(sequence(contactEmail(client), text("del")))));
    p->Add(exec_getua, sequence(text("getua"), param("attrname"), opt(contactEmail(client))));
    p->Add(exec_putua, sequence(text("putua"), param("attrname"), opt(either(
                                                                          text("del"),
                                                                          sequence(text("set"), param("string")),
                                                                          sequence(text("map"), param("key"), param("value")),
                                                                          sequence(text("load"), localFSFile())))));
#ifdef DEBUG
    p->Add(exec_delua, sequence(text("delua"), param("attrname")));
    p->Add(exec_devcommand, sequence(text("devcommand"), param("subcommand"), opt(param("email"))));
#endif
    p->Add(exec_alerts, sequence(text("alerts"), opt(either(text("new"), text("old"), wholenumber(10), text("notify"), text("seen")))));
    p->Add(exec_recentactions, sequence(text("recentactions"), param("hours"), param("maxcount")));
    p->Add(exec_recentnodes, sequence(text("recentnodes"), param("hours"), param("maxcount")));

    p->Add(exec_putbps, sequence(text("putbps"), opt(either(wholenumber(100000), text("auto"), text("none")))));
    p->Add(exec_killsession, sequence(text("killsession"), opt(either(text("all"), param("sessionid")))));
    p->Add(exec_whoami, sequence(text("whoami"), repeat(either(flag("-storage"), flag("-transfer"), flag("-pro"), flag("-transactions"), flag("-purchases"), flag("-sessions")))));
    p->Add(exec_verifycredentials, sequence(text("credentials"), either(text("show"), text("status"), text("verify"), text("reset")), opt(contactEmail(client))));
    p->Add(exec_passwd, sequence(text("passwd")));
    p->Add(exec_reset, sequence(text("reset"), contactEmail(client), opt(text("mk"))));
    p->Add(exec_recover, sequence(text("recover"), param("recoverylink")));
    p->Add(exec_cancel, sequence(text("cancel"), opt(param("cancellink"))));
    p->Add(exec_email, sequence(text("email"), opt(either(param("newemail"), param("emaillink")))));
    p->Add(exec_retry, sequence(text("retry")));
    p->Add(exec_recon, sequence(text("recon")));
    p->Add(exec_reload, sequence(text("reload"), opt(text("nocache"))));
    p->Add(exec_logout, sequence(text("logout"), opt(flag("-keepsyncconfigs"))));
    p->Add(exec_locallogout, sequence(text("locallogout")));
    p->Add(exec_symlink, sequence(text("symlink")));
    p->Add(exec_version, sequence(text("version")));
    p->Add(exec_debug, sequence(text("debug"), opt(either(flag("-on"), flag("-off"))), opt(localFSFile())));
    p->Add(exec_verbose, sequence(text("verbose"), opt(either(flag("-on"), flag("-off")))));
#if defined(WIN32) && defined(NO_READLINE)
    p->Add(exec_clear, sequence(text("clear")));
    p->Add(exec_codepage, sequence(text("codepage"), opt(sequence(wholenumber(65001), opt(wholenumber(65001))))));
    p->Add(exec_log, sequence(text("log"), either(text("utf8"), text("utf16"), text("codepage")), localFSFile()));
#endif
    p->Add(exec_test, sequence(text("test"), opt(param("data"))));
    p->Add(exec_fingerprint, sequence(text("fingerprint"), localFSFile("localfile")));
#ifdef ENABLE_CHAT
    p->Add(exec_chats, sequence(text("chats")));
    p->Add(exec_chatc, sequence(text("chatc"), param("group"), repeat(opt(sequence(contactEmail(client), either(text("ro"), text("sta"), text("mod")))))));
    p->Add(exec_chati, sequence(text("chati"), param("chatid"), contactEmail(client), either(text("ro"), text("sta"), text("mod"))));
    p->Add(exec_chatcp, sequence(text("chatcp"), param("mownkey"), opt(sequence(text("t"), param("title64"))), repeat(sequence(contactEmail(client), either(text("ro"), text("sta"), text("mod"))))));
    p->Add(exec_chatr, sequence(text("chatr"), param("chatid"), opt(contactEmail(client))));
    p->Add(exec_chatu, sequence(text("chatu"), param("chatid")));
    p->Add(exec_chatup, sequence(text("chatup"), param("chatid"), param("userhandle"), either(text("ro"), text("sta"), text("mod"))));
    p->Add(exec_chatpu, sequence(text("chatpu")));
    p->Add(exec_chatga, sequence(text("chatga"), param("chatid"), param("nodehandle"), param("uid")));
    p->Add(exec_chatra, sequence(text("chatra"), param("chatid"), param("nodehandle"), param("uid")));
    p->Add(exec_chatst, sequence(text("chatst"), param("chatid"), param("title64")));
    p->Add(exec_chata, sequence(text("chata"), param("chatid"), param("archive")));
    p->Add(exec_chatl, sequence(text("chatl"), param("chatid"), either(text("del"), text("query"))));
    p->Add(exec_chatsm, sequence(text("chatsm"), param("chatid"), opt(param("title64"))));
    p->Add(exec_chatlu, sequence(text("chatlu"), param("publichandle")));
    p->Add(exec_chatlj, sequence(text("chatlj"), param("publichandle"), param("unifiedkey")));
#endif
    p->Add(exec_enabletransferresumption, sequence(text("enabletransferresumption"), opt(either(text("on"), text("off")))));
    p->Add(exec_setmaxdownloadspeed, sequence(text("setmaxdownloadspeed"), opt(wholenumber(10000))));
    p->Add(exec_setmaxuploadspeed, sequence(text("setmaxuploadspeed"), opt(wholenumber(10000))));
    p->Add(exec_handles, sequence(text("handles"), opt(either(text("on"), text("off")))));
    p->Add(exec_httpsonly, sequence(text("httpsonly"), opt(either(text("on"), text("off")))));
    p->Add(exec_timelocal, sequence(text("mtimelocal"), either(text("set"), text("get")), localFSPath(), opt(param("datetime"))));

    p->Add(exec_mfac, sequence(text("mfac"), param("email")));
    p->Add(exec_mfae, sequence(text("mfae")));
    p->Add(exec_mfad, sequence(text("mfad"), param("pin")));

#if defined(WIN32) && defined(NO_READLINE)
    p->Add(exec_autocomplete, sequence(text("autocomplete"), opt(either(text("unix"), text("dos")))));
    p->Add(exec_history, sequence(text("history")));
#endif
    p->Add(exec_help, either(text("help"), text("h"), text("?")));
    p->Add(exec_quit, either(text("quit"), text("q"), text("exit")));

    p->Add(exec_find, sequence(text("find"), text("raided")));
    p->Add(exec_findemptysubfoldertrees, sequence(text("findemptysubfoldertrees"), opt(flag("-movetotrash"))));

#ifdef MEGA_MEASURE_CODE
    p->Add(exec_deferRequests, sequence(text("deferrequests"), repeat(either(flag("-putnodes")))));
    p->Add(exec_sendDeferred, sequence(text("senddeferred"), opt(flag("-reset"))));
    p->Add(exec_codeTimings, sequence(text("codetimings"), opt(flag("-reset"))));
#endif

#ifdef USE_FILESYSTEM
    p->Add(exec_treecompare, sequence(text("treecompare"), localFSPath(), remoteFSPath(client, &cwd)));
    p->Add(exec_generatetestfilesfolders, sequence(text("generatetestfilesfolders"), repeat(either(sequence(flag("-folderdepth"), param("depth")),
                                                                                                   sequence(flag("-folderwidth"), param("width")),
                                                                                                   sequence(flag("-filecount"), param("count")),
                                                                                                   sequence(flag("-filesize"), param("size")),
                                                                                                   sequence(flag("-nameprefix"), param("prefix")))), localFSFolder("parent")));
#endif
    p->Add(exec_querytransferquota, sequence(text("querytransferquota"), param("filesize")));
    p->Add(exec_getcloudstorageused, sequence(text("getcloudstorageused")));
    p->Add(exec_getuserquota, sequence(text("getuserquota"), repeat(either(flag("-storage"), flag("-transfer"), flag("-pro")))));
    p->Add(exec_getuserdata, text("getuserdata"));

    p->Add(exec_showattributes, sequence(text("showattributes"), remoteFSPath(client, &cwd)));

    p->Add(exec_setmaxconnections, sequence(text("setmaxconnections"), either(text("put"), text("get")), opt(wholenumber(4))));
    p->Add(exec_metamac, sequence(text("metamac"), localFSPath(), remoteFSPath(client, &cwd)));
    p->Add(exec_banner, sequence(text("banner"), either(text("get"), sequence(text("dismiss"), param("id")))));

    return autocompleteTemplate = std::move(p);
}


#ifdef USE_FILESYSTEM
bool recursiveget(fs::path&& localpath, Node* n, bool folders, unsigned& queued)
{
    if (n->type == FILENODE)
    {
        if (!folders)
        {
            auto f = new AppFileGet(n, UNDEF, NULL, -1, 0, NULL, NULL, localpath.u8string());
            f->appxfer_it = appxferq[GET].insert(appxferq[GET].end(), f);
            DBTableTransactionCommitter committer(client->tctable);
            client->startxfer(GET, f, committer);
            queued += 1;
        }
    }
    else if (n->type == FOLDERNODE || n->type == ROOTNODE)
    {
        fs::path newpath = localpath / fs::u8path(n->type == ROOTNODE ? "ROOTNODE" : n->displayname());
        if (folders)
        {
            std::error_code ec;
            if (fs::create_directory(newpath, ec) || !ec)
            {
                cout << newpath << endl;
            }
            else
            {
                cout << "Failed trying to create " << newpath << ": " << ec.message() << endl;
                return false;
            }
        }
        for (node_list::iterator it = n->children.begin(); it != n->children.end(); it++)
        {
            if (!recursiveget(std::move(newpath), *it, folders, queued))
            {
                return false;
            }
        }
    }
    return true;
}
#endif

bool regexget(const string& expression, Node* n, unsigned& queued)
{
    try
    {
        std::regex re(expression);

        if (n->type == FOLDERNODE || n->type == ROOTNODE)
        {
            DBTableTransactionCommitter committer(client->tctable);
            for (node_list::iterator it = n->children.begin(); it != n->children.end(); it++)
            {
                if ((*it)->type == FILENODE)
                {
                    if (regex_search(string((*it)->displayname()), re))
                    {
                        auto f = new AppFileGet(*it);
                        f->appxfer_it = appxferq[GET].insert(appxferq[GET].end(), f);
                        client->startxfer(GET, f, committer);
                        queued += 1;
                    }
                }
            }
        }
    }
    catch (std::exception& e)
    {
        cout << "ERROR: " << e.what() << endl;
        return false;
    }
    return true;
}

struct Login
{
    string email, password, salt, pin;
    int version;

    Login() : version(0)
    {
    }

    void reset()
    {
        *this = Login();
    }

    void login(MegaClient* mc)
    {
        byte keybuf[SymmCipher::KEYLENGTH];

        if (version == 1)
        {
            if (error e = mc->pw_key(password.c_str(), keybuf))
            {
                cout << "Login error: " << e << endl;
            }
            else
            {
                mc->login(email.c_str(), keybuf, (!pin.empty()) ? pin.c_str() : NULL);
            }
        }
        else if (version == 2 && !salt.empty())
        {
            mc->login2(email.c_str(), password.c_str(), &salt, (!pin.empty()) ? pin.c_str() : NULL);
        }
        else
        {
            cout << "Login unexpected error" << endl;
        }
    }
};
static Login login;

ofstream* pread_file = NULL;
m_off_t pread_file_end = 0;


// execute command
static void process_line(char* l)
{
    switch (prompt)
    {
    case LOGINTFA:
        if (strlen(l) > 1)
        {
            login.pin = l;
            login.login(client);
        }
        else
        {
            cout << endl << "The pin length is invalid, please try to login again." << endl;
        }

        setprompt(COMMAND);
        return;

    case SETTFA:
        client->multifactorauthsetup(l);
        setprompt(COMMAND);
        return;

    case LOGINPASSWORD:

        if (signupcode.size())
        {
            // verify correctness of supplied signup password
            client->pw_key(l, pwkey);
            SymmCipher pwcipher(pwkey);
            pwcipher.ecb_decrypt(signuppwchallenge);

            if (MemAccess::get<int64_t>((const char*)signuppwchallenge + 4))
            {
                cout << endl << "Incorrect password, please try again." << endl;
            }
            else
            {
                client->confirmsignuplink((const byte*)signupcode.data(), unsigned(signupcode.size()),
                    MegaClient::stringhash64(&signupemail, &pwcipher));
            }

            signupcode.clear();
        }
        else if (recoverycode.size())   // cancelling account --> check password
        {
            client->pw_key(l, pwkey);
            client->validatepwd(pwkey);
        }
        else if (changecode.size())     // changing email --> check password to avoid creating an invalid hash
        {
            client->pw_key(l, pwkey);
            client->validatepwd(pwkey);
        }
        else
        {
            login.password = l;
            login.login(client);
            cout << endl << "Logging in..." << endl;
        }

        setprompt(COMMAND);
        return;

    case OLDPASSWORD:
        client->pw_key(l, pwkeybuf);

        if (!memcmp(pwkeybuf, pwkey, sizeof pwkey))
        {
            cout << endl;
            setprompt(NEWPASSWORD);
        }
        else
        {
            cout << endl << "Bad password, please try again" << endl;
            setprompt(COMMAND);
        }
        return;

    case NEWPASSWORD:
        newpassword = l;
        client->pw_key(l, newpwkey);

        cout << endl;
        setprompt(PASSWORDCONFIRM);
        return;

    case PASSWORDCONFIRM:
        client->pw_key(l, pwkeybuf);

        if (memcmp(pwkeybuf, newpwkey, sizeof pwkeybuf))
        {
            cout << endl << "Mismatch, please try again" << endl;
        }
        else
        {
            error e;

            if (signupemail.size())
            {
                if (signupV2)
                {
                    client->sendsignuplink2(signupemail.c_str(), newpassword.c_str(), signupname.c_str());
                }
                else
                {
                    client->sendsignuplink(signupemail.c_str(), signupname.c_str(), newpwkey);
                }
            }
            else if (recoveryemail.size() && recoverycode.size())
            {
                cout << endl << "Resetting password..." << endl;

                if (hasMasterKey)
                {
                    client->confirmrecoverylink(recoverycode.c_str(), recoveryemail.c_str(), newpassword.c_str(), masterkey);
                }
                else
                {
                    client->confirmrecoverylink(recoverycode.c_str(), recoveryemail.c_str(), newpassword.c_str(), NULL);
                }

                recoverycode.clear();
                recoveryemail.clear();
                hasMasterKey = false;
                memset(masterkey, 0, sizeof masterkey);
            }
            else
            {
                if ((e = client->changepw(newpassword.c_str())) == API_OK)
                {
                    memcpy(pwkey, newpwkey, sizeof pwkey);
                    cout << endl << "Changing password..." << endl;
                }
                else
                {
                    cout << "You must be logged in to change your password." << endl;
                }
            }
        }

        setprompt(COMMAND);
        signupemail.clear();
        signupV2 = true;
        return;

    case MASTERKEY:
        cout << endl << "Retrieving private RSA key for checking integrity of the Master Key..." << endl;

        Base64::atob(l, masterkey, sizeof masterkey);
        client->getprivatekey(recoverycode.c_str());
        return;

    case COMMAND:
        try
        {
            std::string consoleOutput;
            ac::autoExec(string(l), string::npos, autocompleteTemplate, false, consoleOutput, true); // todo: pass correct unixCompletions flag
            if (!consoleOutput.empty())
            {
                cout << consoleOutput << flush;
            }
        }
        catch (std::exception& e)
        {
            cout << "Command failed: " << e.what() << endl;
        }
        return;
    }
}

void exec_ls(autocomplete::ACState& s)
{
    Node* n;
    bool recursive = s.extractflag("-R");
    string toFilename;
    bool toFileFlag = s.extractflagparam("-tofile", toFilename);

    ofstream toFile;
    if (toFileFlag)
    {
        toFile.open(toFilename);
    }

    if (s.words.size() > 1)
    {
        n = nodebypath(s.words[1].s.c_str());
    }
    else
    {
        n = client->nodebyhandle(cwd);
    }

    if (n)
    {
        dumptree(n, recursive, 0, NULL, toFileFlag ? &toFile : nullptr);
    }
}

void exec_cd(autocomplete::ACState& s)
{
    if (s.words.size() > 1)
    {
        if (Node* n = nodebypath(s.words[1].s.c_str()))
        {
            if (n->type == FILENODE)
            {
                cout << s.words[1].s << ": Not a directory" << endl;
            }
            else
            {
                cwd = n->nodehandle;
            }
        }
        else
        {
            cout << s.words[1].s << ": No such file or directory" << endl;
        }
    }
    else
    {
        cwd = client->rootnodes[0];
    }
}

void exec_rm(autocomplete::ACState& s)
{
    string childregexstring;
    bool useregex = s.extractflagparam("-regexchild", childregexstring);

    if (Node* n = nodebypath(s.words[1].s.c_str()))
    {
        vector<Node*> v;
        if (useregex)
        {
            std::regex re(childregexstring);
            for (Node* c : n->children)
            {
                if (std::regex_match(c->displayname(), re))
                {
                    v.push_back(c);
                }
            }
        }
        else
        {
            v.push_back(n);
        }

        for (auto d : v)
        {
            if (client->checkaccess(d, FULL))
            {
                error e = client->unlink(d, false, 0);

                if (e)
                {
                    cout << d->displaypath() << ": Deletion failed (" << errorstring(e) << ")" << endl;
                }
            }
            else
            {
                cout << d->displaypath() << ": Access denied" << endl;
            }
        }
    }
    else
    {
        cout << s.words[1].s << ": No such file or directory" << endl;
    }
}

void exec_mv(autocomplete::ACState& s)
{
    Node *n, *tn;
    string newname;

    if (s.words.size() > 2)
    {
        // source node must exist
        if ((n = nodebypath(s.words[1].s.c_str())))
        {
            // we have four situations:
            // 1. target path does not exist - fail
            // 2. target node exists and is folder - move
            // 3. target node exists and is file - delete and rename (unless same)
            // 4. target path exists, but filename does not - rename
            if ((tn = nodebypath(s.words[2].s.c_str(), NULL, &newname)))
            {
                error e;

                if (newname.size())
                {
                    if (tn->type == FILENODE)
                    {
                        cout << s.words[2].s << ": Not a directory" << endl;

                        return;
                    }
                    else
                    {
                        if ((e = client->checkmove(n, tn)) == API_OK)
                        {
                            if (!client->checkaccess(n, RDWR))
                            {
                                cout << "Write access denied" << endl;

                                return;
                            }

                            // rename
                            client->fsaccess->normalize(&newname);
                            n->attrs.map['n'] = newname;

                            if ((e = client->setattr(n)))
                            {
                                cout << "Cannot rename file (" << errorstring(e) << ")" << endl;
                            }
                        }
                        else
                        {
                            cout << "Cannot rename file (" << errorstring(e) << ")" << endl;
                        }
                    }
                }
                else
                {
                    if (tn->type == FILENODE)
                    {
                        // (there should never be any orphaned filenodes)
                        if (!tn->parent)
                        {
                            return;
                        }

                        if ((e = client->checkmove(n, tn->parent)) == API_OK)
                        {
                            if (!client->checkaccess(n, RDWR))
                            {
                                cout << "Write access denied" << endl;

                                return;
                            }

                            // overwrite existing target file: rename source...
                            n->attrs.map['n'] = tn->attrs.map['n'];
                            e = client->setattr(n);

                            if (e)
                            {
                                cout << "Rename failed (" << errorstring(e) << ")" << endl;
                            }

                            if (n != tn)
                            {
                                // ...delete target...
                                e = client->unlink(tn, false, 0);

                                if (e)
                                {
                                    cout << "Remove failed (" << errorstring(e) << ")" << endl;
                                }
                            }
                        }

                        // ...and set target to original target's parent
                        tn = tn->parent;
                    }
                    else
                    {
                        e = client->checkmove(n, tn);
                    }
                }

                if (n->parent != tn)
                {
                    if (e == API_OK)
                    {
                        e = client->rename(n, tn);

                        if (e)
                        {
                            cout << "Move failed (" << errorstring(e) << ")" << endl;
                        }
                    }
                    else
                    {
                        cout << "Move not permitted - try copy" << endl;
                    }
                }
            }
            else
            {
                cout << s.words[2].s << ": No such directory" << endl;
            }
        }
        else
        {
            cout << s.words[1].s << ": No such file or directory" << endl;
        }
    }
}


void exec_cp(autocomplete::ACState& s)
{
    Node *n, *tn;
    string targetuser;
    string newname;
    error e;

    if (s.words.size() > 2)
    {
        if ((n = nodebypath(s.words[1].s.c_str())))
        {
            if ((tn = nodebypath(s.words[2].s.c_str(), &targetuser, &newname)))
            {
                if (!client->checkaccess(tn, RDWR))
                {
                    cout << "Write access denied" << endl;

                    return;
                }

                if (tn->type == FILENODE)
                {
                    if (n->type == FILENODE)
                    {
                        // overwrite target if source and taret are files

                        // (there should never be any orphaned filenodes)
                        if (!tn->parent)
                        {
                            return;
                        }

                        // ...delete target...
                        e = client->unlink(tn, false, 0);

                        if (e)
                        {
                            cout << "Cannot delete existing file (" << errorstring(e) << ")"
                                << endl;
                        }

                        // ...and set target to original target's parent
                        tn = tn->parent;
                    }
                    else
                    {
                        cout << "Cannot overwrite file with folder" << endl;
                        return;
                    }
                }
            }

            TreeProcCopy_mcli tc;
            handle ovhandle = UNDEF;

            if (!n->keyApplied())
            {
                cout << "Cannot copy a node without key" << endl;
                return;
            }

            if (n->attrstring)
            {
                n->applykey();
                n->setattr();
                if (n->attrstring)
                {
                    cout << "Cannot copy undecryptable node" << endl;
                    return;
                }
            }

            string sname;
            if (newname.size())
            {
                sname = newname;
                client->fsaccess->normalize(&sname);
            }
            else
            {
                attr_map::iterator it = n->attrs.map.find('n');
                if (it != n->attrs.map.end())
                {
                    sname = it->second;
                }
            }

            if (!client->versions_disabled && tn && n->type == FILENODE)
            {
                Node *ovn = client->childnodebyname(tn, sname.c_str(), true);
                if (ovn)
                {
                    if (n->isvalid && ovn->isvalid && *(FileFingerprint*)n == *(FileFingerprint*)ovn)
                    {
                        cout << "Skipping identical node" << endl;
                        return;
                    }

                    ovhandle = ovn->nodehandle;
                }
            }

            // determine number of nodes to be copied
            client->proctree(n, &tc, false, ovhandle != UNDEF);

            tc.allocnodes();

            // build new nodes array
            client->proctree(n, &tc, false, ovhandle != UNDEF);

            // if specified target is a filename, use it
            if (newname.size())
            {
                SymmCipher key;
                string attrstring;

                // copy source attributes and rename
                AttrMap attrs;

                attrs.map = n->attrs.map;
                attrs.map['n'] = sname;

                key.setkey((const byte*)tc.nn[0].nodekey.data(), tc.nn[0].type);

                // JSON-encode object and encrypt attribute string
                attrs.getjson(&attrstring);
                tc.nn[0].attrstring.reset(new string);
                client->makeattr(&key, tc.nn[0].attrstring, attrstring.c_str());
            }

            // tree root: no parent
            tc.nn[0].parenthandle = UNDEF;
            tc.nn[0].ovhandle = ovhandle;

            if (tn)
            {
                // add the new nodes
                client->putnodes(tn->nodehandle, move(tc.nn));
            }
            else
            {
                if (targetuser.size())
                {
                    cout << "Attempting to drop into user " << targetuser << "'s inbox..." << endl;

                    client->putnodes(targetuser.c_str(), move(tc.nn));
                }
                else
                {
                    cout << s.words[2].s << ": No such file or directory" << endl;
                }
            }
        }
        else
        {
            cout << s.words[1].s << ": No such file or directory" << endl;
        }
    }
}

void exec_du(autocomplete::ACState& s)
{
    Node *n;
    TreeProcDU du;

    if (s.words.size() > 1)
    {
        if (!(n = nodebypath(s.words[1].s.c_str())))
        {
            cout << s.words[1].s << ": No such file or directory" << endl;

            return;
        }
    }
    else
    {
        n = client->nodebyhandle(cwd);
    }

    if (n)
    {
        client->proctree(n, &du);

        cout << "Total storage used: " << (du.numbytes / 1048576) << " MB" << endl;
        cout << "Total # of files: " << du.numfiles << endl;
        cout << "Total # of folders: " << du.numfolders << endl;
    }
}

void exec_get(autocomplete::ACState& s)
{
    Node *n;
    string regularexpression;
    if (s.extractflag("-r"))
    {
#ifdef USE_FILESYSTEM
        // recursive get.  create local folder structure first, then queue transfer of all files
        bool foldersonly = s.extractflag("-foldersonly");

        if (!(n = nodebypath(s.words[1].s.c_str())))
        {
            cout << s.words[1].s << ": No such folder (or file)" << endl;
        }
        else if (n->type != FOLDERNODE && n->type != ROOTNODE)
        {
            cout << s.words[1].s << ": not a folder" << endl;
        }
        else
        {
            unsigned queued = 0;
            cout << "creating folders: " << endl;
            if (recursiveget(fs::current_path(), n, true, queued))
            {
                if (!foldersonly)
                {
                    cout << "queueing files..." << endl;
                    bool alldone = recursiveget(fs::current_path(), n, false, queued);
                    cout << "queued " << queued << " files for download" << (!alldone ? " before failure" : "") << endl;
                }
            }
        }
#else
        cout << "Sorry, -r not supported yet" << endl;
#endif
    }
    else if (s.extractflagparam("-re", regularexpression))
    {
        if (!(n = nodebypath(".")))
        {
            cout << ": No current folder" << endl;
        }
        else if (n->type != FOLDERNODE && n->type != ROOTNODE)
        {
            cout << ": not in a folder" << endl;
        }
        else
        {
            unsigned queued = 0;
            if (regexget(regularexpression, n, queued))
            {
                cout << "queued " << queued << " files for download" << endl;
            }
        }
    }
    else
    {
        handle ph = UNDEF;
        byte key[FILENODEKEYLENGTH];
        if (client->parsepubliclink(s.words[1].s.c_str(), ph, key, false) == API_OK)
        {
            cout << "Checking link..." << endl;
            client->openfilelink(ph, key, 0);
            return;
        }

        n = nodebypath(s.words[1].s.c_str());

        if (n)
        {
            if (s.words.size() > 2)
            {
                // read file slice
                if (s.words.size() == 5)
                {
                    pread_file = new ofstream(s.words[4].s.c_str(), std::ios_base::binary);
                    pread_file_end = atol(s.words[2].s.c_str()) + atol(s.words[3].s.c_str());
                }

                client->pread(n, atol(s.words[2].s.c_str()), (s.words.size() > 3) ? atol(s.words[3].s.c_str()) : 0, NULL);
            }
            else
            {
                DBTableTransactionCommitter committer(client->tctable);

                // queue specified file...
                if (n->type == FILENODE)
                {
                    auto f = new AppFileGet(n);

                    string::size_type index = s.words[1].s.find(":");
                    // node from public folder link
                    if (index != string::npos && s.words[1].s.substr(0, index).find("@") == string::npos)
                    {
                        handle h = clientFolder->rootnodes[0];
                        char *pubauth = new char[12];
                        Base64::btoa((byte*)&h, MegaClient::NODEHANDLE, pubauth);
                        f->pubauth = pubauth;
                        f->hprivate = true;
                        f->hforeign = true;
                        memcpy(f->filekey, n->nodekey().data(), FILENODEKEYLENGTH);
                    }

                    f->appxfer_it = appxferq[GET].insert(appxferq[GET].end(), f);
                    client->startxfer(GET, f, committer);
                }
                else
                {
                    // ...or all files in the specified folder (non-recursive)
                    for (node_list::iterator it = n->children.begin(); it != n->children.end(); it++)
                    {
                        if ((*it)->type == FILENODE)
                        {
                            auto f = new AppFileGet(*it);
                            f->appxfer_it = appxferq[GET].insert(appxferq[GET].end(), f);
                            client->startxfer(GET, f, committer);
                        }
                    }
                }
            }
        }
        else
        {
            cout << s.words[1].s << ": No such file or folder" << endl;
        }
    }
}

void uploadLocalFolderContent(LocalPath& localname, Node* cloudFolder);

void uploadLocalPath(nodetype_t type, std::string name, LocalPath& localname, Node* parent, const std::string targetuser, DBTableTransactionCommitter& committer, int& total, bool recursive)
{

    Node *previousNode = client->childnodebyname(parent, name.c_str(), false);

    if (type == FILENODE)
    {
        auto fa = client->fsaccess->newfileaccess();
        if (fa->fopen(localname, true, false))
        {
            FileFingerprint fp;
            fp.genfingerprint(fa.get());

            if (previousNode)
            {
                if (previousNode->type == FILENODE)
                {
                    if (fp.isvalid && previousNode->isvalid && fp == *((FileFingerprint *)previousNode))
                    {
                        cout << "Identical file already exist. Skipping transfer of " << name << endl;
                        return;
                    }
                }
                else
                {
                    cout << "Can't upload file over the top of a folder with the same name: " << name << endl;
                    return;
                }
            }
            fa.reset();

            AppFile* f = new AppFilePut(localname, parent ? parent->nodehandle : UNDEF, targetuser.c_str());
            *static_cast<FileFingerprint*>(f) = fp;
            f->appxfer_it = appxferq[PUT].insert(appxferq[PUT].end(), f);
            client->startxfer(PUT, f, committer);
            total++;
        }
        else
        {
            cout << "Can't open file: " << name << endl;
        }
    }
    else if (type == FOLDERNODE && recursive)
    {

        if (previousNode)
        {
            if (previousNode->type == FILENODE)
            {
                cout << "Can't upload a folder over the top of a file with the same name: " << name << endl;
                return;
            }
            else
            {
                // upload into existing folder with the same name
                uploadLocalFolderContent(localname, previousNode);
            }
        }
        else
        {
            vector<NewNode> nn(1);
            client->putnodes_prepareOneFolder(&nn[0], name);

            gOnPutNodeTag[gNextClientTag] = [localname](Node* parent) {
                auto tmp = localname;
                uploadLocalFolderContent(tmp, parent);
            };

            client->reqtag = gNextClientTag++;
            client->putnodes(parent->nodehandle, move(nn));
            client->reqtag = 0;
        }
    }
}


string localpathToUtf8Leaf(const LocalPath& itemlocalname)
{
    return itemlocalname.leafName().toPath(*client->fsaccess);
}

void uploadLocalFolderContent(LocalPath& localname, Node* cloudFolder)
{
    DirAccess* da = client->fsaccess->newdiraccess();

    if (da->dopen(&localname, NULL, false))
    {
        DBTableTransactionCommitter committer(client->tctable);

        int total = 0;
        nodetype_t type;
        LocalPath itemlocalleafname;
        while (da->dnext(localname, itemlocalleafname, true, &type))
        {
            string leafNameUtf8 = localpathToUtf8Leaf(itemlocalleafname);

            if (gVerboseMode)
            {
                cout << "Queueing " << leafNameUtf8 << "..." << endl;
            }
            auto newpath = localname;
            newpath.appendWithSeparator(itemlocalleafname, true);
            uploadLocalPath(type, leafNameUtf8, newpath, cloudFolder, "", committer, total, true);
        }
        if (gVerboseMode)
        {
            cout << "Queued " << total << " more uploads from folder " << localpathToUtf8Leaf(localname) << endl;
        }
    }
}

void exec_put(autocomplete::ACState& s)
{
    handle target = cwd;
    string targetuser;
    string newname;
    int total = 0;
    Node* n = NULL;

    bool recursive = s.extractflag("-r");

    if (s.words.size() > 2)
    {
        if ((n = nodebypath(s.words[2].s.c_str(), &targetuser, &newname)))
        {
            target = n->nodehandle;
        }
    }
    else    // target is current path
    {
        n = client->nodebyhandle(target);
    }

    if (client->loggedin() == NOTLOGGEDIN && !targetuser.size() && !client->loggedIntoWritableFolder())
    {
        cout << "Not logged in." << endl;

        return;
    }

    if (recursive && !targetuser.empty())
    {
        cout << "Sorry, can't send recursively to a user" << endl;
    }

    auto localname = LocalPath::fromPath(s.words[1].s, *client->fsaccess);

    DirAccess* da = client->fsaccess->newdiraccess();

    if (da->dopen(&localname, NULL, true))
    {
        DBTableTransactionCommitter committer(client->tctable);

        nodetype_t type;
        LocalPath itemlocalname;
        while (da->dnext(localname, itemlocalname, true, &type))
        {
            string leafNameUtf8 = localpathToUtf8Leaf(itemlocalname);

            if (gVerboseMode)
            {
                cout << "Queueing " << leafNameUtf8 << "..." << endl;
            }
            uploadLocalPath(type, leafNameUtf8, itemlocalname, n, targetuser, committer, total, recursive);
        }
    }

    delete da;

    cout << "Queued " << total << " file(s) for upload, " << appxferq[PUT].size()
        << " file(s) in queue" << endl;
}

void exec_pwd(autocomplete::ACState& s)
{
    string path;

    nodepath(cwd, &path);

    cout << path << endl;
}

void exec_lcd(autocomplete::ACState& s)
{
    LocalPath localpath = LocalPath::fromPath(s.words[1].s, *client->fsaccess);

    if (!client->fsaccess->chdirlocal(localpath))
    {
        cout << s.words[1].s << ": Failed" << endl;
    }
}

#ifdef USE_FILESYSTEM
void exec_lls(autocomplete::ACState& s)
{
    bool recursive = s.extractflag("-R");
    fs::path ls_folder = s.words.size() > 1 ? fs::u8path(s.words[1].s) : fs::current_path();
    std::error_code ec;
    auto status = fs::status(ls_folder, ec);
    (void)status;
    if (ec)
    {
        cerr << ec.message() << endl;
    }
    else if (!fs::exists(ls_folder))
    {
        cerr << "not found" << endl;
    }
    else
    {
        local_dumptree(ls_folder, recursive);
    }
}
#endif

void exec_ipc(autocomplete::ACState& s)
{
    // incoming pending contact action
    handle phandle;
    if (s.words.size() == 3 && Base64::atob(s.words[1].s.c_str(), (byte*) &phandle, sizeof phandle) == sizeof phandle)
    {
        ipcactions_t action;
        if (s.words[2].s == "a")
        {
            action = IPCA_ACCEPT;
        }
        else if (s.words[2].s == "d")
        {
            action = IPCA_DENY;
        }
        else if (s.words[2].s == "i")
        {
            action = IPCA_IGNORE;
        }
        else
        {
            return;
        }
        client->updatepcr(phandle, action);
    }
}

#if defined(WIN32) && defined(NO_READLINE)
void exec_log(autocomplete::ACState& s)
{
    if (s.words.size() == 1)
    {
        // close log
        static_cast<WinConsole*>(console)->log("", WinConsole::no_log);
        cout << "log closed" << endl;
    }
    else if (s.words.size() == 3)
    {
        // open log
        WinConsole::logstyle style = WinConsole::no_log;
        if (s.words[1].s == "utf8")
        {
            style = WinConsole::utf8_log;
        }
        else if (s.words[1].s == "utf16")
        {
            style = WinConsole::utf16_log;
        }
        else if (s.words[1].s == "codepage")
        {
            style = WinConsole::codepage_log;
        }
        else
        {
            cout << "unknown log style" << endl;
        }
        if (!static_cast<WinConsole*>(console)->log(s.words[2].s, style))
        {
            cout << "failed to open log file" << endl;
        }
    }
}
#endif

void exec_putq(autocomplete::ACState& s)
{
    bool showActive = s.extractflag("-active");
    bool showAll = s.extractflag("-all");
    bool showCount = s.extractflag("-count");

    if (!showActive && !showAll && !showCount)
    {
        showCount = true;
    }

    xferq(PUT, s.words.size() > 1 ? atoi(s.words[1].s.c_str()) : -1, showActive, showAll, showCount);
}

void exec_getq(autocomplete::ACState& s)
{
    bool showActive = s.extractflag("-active");
    bool showAll = s.extractflag("-all");
    bool showCount = s.extractflag("-count");

    if (!showActive && !showAll && !showCount)
    {
        showCount = true;
    }

    xferq(GET, s.words.size() > 1 ? atoi(s.words[1].s.c_str()) : -1, showActive, showAll, showCount);
}

void exec_open(autocomplete::ACState& s)
{
    if (strstr(s.words[1].s.c_str(), "#F!") || strstr(s.words[1].s.c_str(), "folder/"))  // folder link indicator
    {
        if (!clientFolder)
        {
            using namespace mega;
#ifdef GFX_CLASS
            auto gfx = new GFX_CLASS;
            gfx->startProcessingThread();
#endif
            // create a new MegaClient with a different MegaApp to process callbacks
            // from the client logged into a folder. Reuse the waiter and httpio
            clientFolder = new MegaClient(new DemoAppFolder,
                                          client->waiter,
                                          client->httpio,
                                          new FSACCESS_CLASS,
                #ifdef DBACCESS_CLASS
                                          new DBACCESS_CLASS(startDir),
                #else
                                          NULL,
                #endif
                #ifdef GFX_CLASS
                                          gfx,
                #else
                                          NULL,
                #endif
                                          "Gk8DyQBS",
                                          "megacli_folder/" TOSTRING(MEGA_MAJOR_VERSION)
                                          "." TOSTRING(MEGA_MINOR_VERSION)
                                          "." TOSTRING(MEGA_MICRO_VERSION),
                                          2);
        }
        else
        {
            clientFolder->logout(false);
        }

        return clientFolder->app->login_result(clientFolder->folderaccess(s.words[1].s.c_str(), nullptr));
    }
    else
    {
        cout << "Invalid folder link." << endl;
    }
}

#ifdef USE_FILESYSTEM
void exec_lpwd(autocomplete::ACState& s)
{
    cout << fs::current_path().u8string() << endl;
}
#endif


void exec_test(autocomplete::ACState& s)
{
}

void exec_mfad(autocomplete::ACState& s)
{
    client->multifactorauthdisable(s.words[1].s.c_str());
}

void exec_mfac(autocomplete::ACState& s)
{
    string email;
    if (s.words.size() == 2)
    {
        email = s.words[1].s;
    }
    else
    {
        email = login.email;
    }

    client->multifactorauthcheck(email.c_str());
}

void exec_mfae(autocomplete::ACState& s)
{
    client->multifactorauthsetup();
}

void exec_login(autocomplete::ACState& s)
{
    //bool fresh = s.extractflag("-fresh");

    if (client->loggedin() == NOTLOGGEDIN)
    {
        if (s.words.size() > 1)
        {
            if ((s.words.size() == 2 || s.words.size() == 3) && s.words[1].s == "autoresume")
            {
                string filename = "megacli_autoresume_session" + (s.words.size() == 3 ? "_" + s.words[2].s : "");
                ifstream file(filename.c_str());
                string session;
                file >> session;
                if (file.is_open() && session.size())
                {
                    cout << "Resuming session..." << endl;
                    return client->login(Base64::atob(session));
                }
                cout << "Failed to get a valid session id from file " << filename << endl;
            }
            else if (strchr(s.words[1].s.c_str(), '@'))
            {
                login.reset();
                login.email = s.words[1].s;

                // full account login
                if (s.words.size() > 2)
                {
                    login.password = s.words[2].s;
                    cout << "Initiated login attempt..." << endl;
                }
                client->prelogin(login.email.c_str());
            }
            else
            {
                const char* ptr;
                if ((ptr = strchr(s.words[1].s.c_str(), '#')))  // folder link indicator
                {
                    const char *authKey = s.words.size() == 3 ? s.words[2].s.c_str() : nullptr;
                    return client->app->login_result(client->folderaccess(s.words[1].s.c_str(), authKey));
                }
                else
                {
                    return client->login(Base64::atob(s.words[1].s));
                }
            }
        }
        else
        {
            cout << "      login email [password]" << endl
                << "      login exportedfolderurl#key [authKey]" << endl
                << "      login session" << endl;
        }
    }
    else
    {
        cout << "Already logged in. Please log out first." << endl;
    }
}

void exec_begin(autocomplete::ACState& s)
{
    if (s.words.size() == 1)
    {
        cout << "Creating ephemeral session..." << endl;
        pdf_to_import = true;
        client->createephemeral();
    }
    else if (s.words.size() == 2)
    {
        handle uh;
        byte pw[SymmCipher::KEYLENGTH];

        if (Base64::atob(s.words[1].s.c_str(), (byte*) &uh, MegaClient::USERHANDLE) == sizeof uh && Base64::atob(
            s.words[1].s.c_str() + 12, pw, sizeof pw) == sizeof pw)
        {
            client->resumeephemeral(uh, pw);
        }
        else
        {
            cout << "Malformed ephemeral session identifier." << endl;
        }
    }
}

void exec_mount(autocomplete::ACState& s)
{
    listtrees();
}

void exec_share(autocomplete::ACState& s)
{
    switch (s.words.size())
    {
    case 1:		// list all shares (incoming and outgoing)
    {
        TreeProcListOutShares listoutshares;
        Node* n;

        cout << "Shared folders:" << endl;

        for (unsigned i = 0; i < sizeof client->rootnodes / sizeof *client->rootnodes; i++)
        {
            if ((n = client->nodebyhandle(client->rootnodes[i])))
            {
                client->proctree(n, &listoutshares);
            }
        }

        for (user_map::iterator uit = client->users.begin();
            uit != client->users.end(); uit++)
        {
            User* u = &uit->second;
            Node* n;

            if (u->show == VISIBLE && u->sharing.size())
            {
                cout << "From " << u->email << ":" << endl;

                for (handle_set::iterator sit = u->sharing.begin();
                    sit != u->sharing.end(); sit++)
                {
                    if ((n = client->nodebyhandle(*sit)))
                    {
                        cout << "\t" << n->displayname() << " ("
                            << getAccessLevelStr(n->inshare->access) << ")" << endl;
                    }
                }
            }
        }
    }
    break;

    case 2:	    // list all outgoing shares on this path
    case 3:	    // remove outgoing share to specified e-mail address
    case 4:	    // add outgoing share to specified e-mail address
    case 5:     // user specified a personal representation to appear as for the invitation
        if (Node* n = nodebypath(s.words[1].s.c_str()))
        {
            if (s.words.size() == 2)
            {
                listnodeshares(n);
            }
            else
            {
                accesslevel_t a = ACCESS_UNKNOWN;
                const char* personal_representation = NULL;
                if (s.words.size() > 3)
                {
                    if (s.words[3].s == "r" || s.words[3].s == "ro")
                    {
                        a = RDONLY;
                    }
                    else if (s.words[3].s == "rw")
                    {
                        a = RDWR;
                    }
                    else if (s.words[3].s == "full")
                    {
                        a = FULL;
                    }
                    else
                    {
                        cout << "Access level must be one of r, rw or full" << endl;

                        return;
                    }

                    if (s.words.size() > 4)
                    {
                        personal_representation = s.words[4].s.c_str();
                    }
                }

                client->setshare(n, s.words[2].s.c_str(), a, personal_representation);
            }
        }
        else
        {
            cout << s.words[1].s << ": No such directory" << endl;
        }
        break;
    }
}

void exec_users(autocomplete::ACState& s)
{
    if (s.words.size() == 1)
    {
        for (user_map::iterator it = client->users.begin(); it != client->users.end(); it++)
        {
            if (it->second.email.size())
            {
                cout << "\t" << it->second.email;

                if (it->second.userhandle == client->me)
                {
                    cout << ", session user";
                }
                else if (it->second.show == VISIBLE)
                {
                    cout << ", visible";
                }
                else if (it->second.show == HIDDEN)
                {
                    cout << ", hidden";
                }
                else if (it->second.show == INACTIVE)
                {
                    cout << ", inactive";
                }
                else if (it->second.show == BLOCKED)
                {
                    cout << ", blocked";
                }
                else
                {
                    cout << ", unknown visibility (" << it->second.show << ")";
                }

                if (it->second.sharing.size())
                {
                    cout << ", sharing " << it->second.sharing.size() << " folder(s)";
                }

                if (it->second.pubk.isvalid())
                {
                    cout << ", public key cached";
                }

                if (it->second.mBizMode == BIZ_MODE_MASTER)
                {
                    cout << ", business master user";
                }
                else if (it->second.mBizMode == BIZ_MODE_SUBUSER)
                {
                    cout << ", business sub-user";
                }

                cout << endl;
            }
        }
    }
    else if (s.words.size() == 3 && s.words[2].s == "del")
    {
        client->removecontact(s.words[1].s.c_str(), HIDDEN);
    }
}

void exec_mkdir(autocomplete::ACState& s)
{
    bool allowDuplicate = s.extractflag("-allowduplicate");
    bool exactLeafName = s.extractflag("-exactleafname");

    if (s.words.size() > 1)
    {
        string newname;

        Node* n;
        if (exactLeafName)
        {
            n = client->nodebyhandle(cwd);
            newname = s.words[1].s;
        }
        else
        {
            n = nodebypath(s.words[1].s.c_str(), NULL, &newname);
        }

        if (n)
        {
            if (!client->checkaccess(n, RDWR))
            {
                cout << "Write access denied" << endl;

                return;
            }

            if (newname.size())
            {
                vector<NewNode> nn(1);
                client->putnodes_prepareOneFolder(&nn[0], newname);
                client->putnodes(n->nodehandle, move(nn));
            }
            else if (allowDuplicate && n->parent && n->parent->nodehandle != UNDEF)
            {
                // the leaf name already exists and was returned in n
                auto leafname = s.words[1].s;
                auto pos = leafname.find_last_of("/");
                if (pos != string::npos) leafname.erase(0, pos + 1);
                vector<NewNode> nn(1);
                client->putnodes_prepareOneFolder(&nn[0], leafname);
                client->putnodes(n->parent->nodehandle, move(nn));
            }
            else
            {
                cout << s.words[1].s << ": Path already exists" << endl;
            }
        }
        else
        {
            cout << s.words[1].s << ": Target path not found" << endl;
        }
    }
}

void exec_getfa(autocomplete::ACState& s)
{
    Node* n;
    int cancel = s.words.size() > 2 && s.words.back().s == "cancel";

    if (s.words.size() < 3)
    {
        n = client->nodebyhandle(cwd);
    }
    else if (!(n = nodebypath(s.words[2].s.c_str())))
    {
        cout << s.words[2].s << ": Path not found" << endl;
    }

    if (n)
    {
        int c = 0;
        fatype type;

        type = fatype(atoi(s.words[1].s.c_str()));

        if (n->type == FILENODE)
        {
            if (n->hasfileattribute(type))
            {
                client->getfa(n->nodehandle, &n->fileattrstring, n->nodekey(), type, cancel);
                c++;
            }
        }
        else
        {
            for (node_list::iterator it = n->children.begin(); it != n->children.end(); it++)
            {
                if ((*it)->type == FILENODE && (*it)->hasfileattribute(type))
                {
                    client->getfa((*it)->nodehandle, &(*it)->fileattrstring, (*it)->nodekey(), type, cancel);
                    c++;
                }
            }
        }

        cout << (cancel ? "Canceling " : "Fetching ") << c << " file attribute(s) of type " << type << "..." << endl;
    }
}

void exec_getua(autocomplete::ACState& s)
{
    User* u = NULL;

    if (s.words.size() == 3)
    {
        // get other user's attribute
        if (!(u = client->finduser(s.words[2].s.c_str())))
        {
            cout << "Retrieving user attribute for unknown user: " << s.words[2].s << endl;
            client->getua(s.words[2].s.c_str(), User::string2attr(s.words[1].s.c_str()));
            return;
        }
    }
    else if (s.words.size() != 2)
    {
        cout << "      getua attrname [email]" << endl;
        return;
    }

    if (!u)
    {
        // get logged in user's attribute
        if (!(u = client->ownuser()))
        {
            cout << "Must be logged in to query own attributes." << endl;
            return;
        }
    }

    if (s.words[1].s == "pubk")
    {
        client->getpubkey(u->uid.c_str());
        return;
    }

    client->getua(u, User::string2attr(s.words[1].s.c_str()));
}

void exec_putua(autocomplete::ACState& s)
{
    attr_t attrtype = User::string2attr(s.words[1].s.c_str());
    if (attrtype == ATTR_UNKNOWN)
    {
        cout << "Attribute not recognized" << endl;
        return;
    }

    if (s.words.size() == 2)
    {
        // delete attribute
        client->putua(attrtype);

        return;
    }
    else if (s.words.size() == 3)
    {
        if (s.words[2].s == "del")
        {
            client->putua(attrtype);

            return;
        }
    }
    else if (s.words.size() == 4)
    {
        if (s.words[2].s == "set")
        {
            client->putua(attrtype, (const byte*)s.words[3].s.c_str(), unsigned(s.words[3].s.size()));
            return;
        }
        else if (s.words[2].s == "set64")
        {
            int len = int(s.words[3].s.size() * 3 / 4 + 3);
            byte *value = new byte[len];
            int valuelen = Base64::atob(s.words[3].s.data(), value, len);
            client->putua(attrtype, value, valuelen);
            delete [] value;
            return;
        }
        else if (s.words[2].s == "load")
        {
            string data;
            auto localpath = LocalPath::fromPath(s.words[3].s, *client->fsaccess);

            if (loadfile(localpath, &data))
            {
                client->putua(attrtype, (const byte*) data.data(), unsigned(data.size()));
            }
            else
            {
                cout << "Cannot read " << s.words[3].s << endl;
            }

            return;
        }
    }
    else if (s.words.size() == 5)
    {
        if (s.words[2].s == "map")  // putua <attrtype> map <attrKey> <attrValue>
        {
            if (attrtype == ATTR_BACKUP_NAMES
                    || attrtype == ATTR_DEVICE_NAMES
                    || attrtype == ATTR_ALIAS)
            {
                std::string key = s.words[3].s;
                std::string value = Base64::btoa(s.words[4].s);
                string_map attrMap;
                attrMap[key] = value;

                std::unique_ptr<TLVstore> tlv;

                User *ownUser = client->finduser(client->me);
                const std::string *oldValue = ownUser->getattr(attrtype);
                if (!oldValue)  // attr doesn't exist -> create it
                {
                    tlv.reset(new TLVstore());
                    tlv->set(key, value);
                }
                else if (!ownUser->isattrvalid(attrtype)) // not fetched yet or outdated
                {
                    cout << "User attribute is versioned (need to know current version first). ";
                    cout << "Fetch the attribute first" << endl;
                    return;
                }
                else
                {
                    tlv.reset(TLVstore::containerToTLVrecords(oldValue, &client->key));

                    if (!User::mergeUserAttribute(attrtype, attrMap, *tlv.get()))
                    {
                        cout << "Failed to merge with existing values" << endl;
                        return;
                    }
                }

                // serialize and encrypt the TLV container
                std::unique_ptr<std::string> container(tlv->tlvRecordsToContainer(client->rng, &client->key));
                client->putua(attrtype, (byte *)container->data(), unsigned(container->size()));

                return;
            }
        }
    }
}

#ifdef DEBUG
void exec_delua(autocomplete::ACState& s)
{
    client->delua(s.words[1].s.c_str());
}
#endif

void exec_pause(autocomplete::ACState& s)
{
    bool getarg = false, putarg = false, hardarg = false, statusarg = false;

    for (size_t i = s.words.size(); --i; )
    {
        if (s.words[i].s == "get")
        {
            getarg = true;
        }
        if (s.words[i].s == "put")
        {
            putarg = true;
        }
        if (s.words[i].s == "hard")
        {
            hardarg = true;
        }
        if (s.words[i].s == "status")
        {
            statusarg = true;
        }
    }

    if (statusarg)
    {
        if (!hardarg && !getarg && !putarg)
        {
            if (!client->xferpaused[GET] && !client->xferpaused[PUT])
            {
                cout << "Transfers not paused at the moment." << endl;
            }
            else
            {
                if (client->xferpaused[GET])
                {
                    cout << "GETs currently paused." << endl;
                }
                if (client->xferpaused[PUT])
                {
                    cout << "PUTs currently paused." << endl;
                }
            }
        }
        return;
    }

    if (!getarg && !putarg)
    {
        getarg = true;
        putarg = true;
    }

    DBTableTransactionCommitter committer(client->tctable);

    if (getarg)
    {
        client->pausexfers(GET, client->xferpaused[GET] ^= true, hardarg, committer);
        if (client->xferpaused[GET])
        {
            cout << "GET transfers paused. Resume using the same command." << endl;
        }
        else
        {
            cout << "GET transfers unpaused." << endl;
        }
    }

    if (putarg)
    {
        client->pausexfers(PUT, client->xferpaused[PUT] ^= true, hardarg, committer);
        if (client->xferpaused[PUT])
        {
            cout << "PUT transfers paused. Resume using the same command." << endl;
        }
        else
        {
            cout << "PUT transfers unpaused." << endl;
        }
    }
}

void exec_debug(autocomplete::ACState& s)
{
    bool turnon = s.extractflag("-on");
    bool turnoff = s.extractflag("-off");

    if (s.words.size() > 1)
    {
        gLogger.mLogFile.close();
        if (!s.words[1].s.empty())
        {
            gLogger.mLogFile.open(s.words[1].s.c_str());
            if (!gLogger.mLogFile.is_open())
            {
                cout << "Log file open failed: '" << s.words[1].s << "'" << endl;
            }
        }
    }

    bool state = client->debugstate();
    if ((turnon && !state) || (turnoff && state) || (!turnon && !turnoff))
    {
        client->toggledebug();
    }

    cout << "Debug mode " << (client->debugstate() ? "on" : "off") << endl;
}

void exec_verbose(autocomplete::ACState& s)
{
    bool turnon = s.extractflag("-on");
    bool turnoff = s.extractflag("-off");

    if (turnon)
    {
        gVerboseMode = true;
    }
    else if (turnoff)
    {
        gVerboseMode = false;
    }
    else
    {
        gVerboseMode = !gVerboseMode;
    }
    cout << "Verbose mode " << (gVerboseMode ? "on" : "off") << endl;
}

#if defined(WIN32) && defined(NO_READLINE)
void exec_clear(autocomplete::ACState& s)
{
    static_cast<WinConsole*>(console)->clearScreen();
}
#endif

void exec_retry(autocomplete::ACState& s)
{
    if (client->abortbackoff())
    {
        cout << "Retrying..." << endl;
    }
    else
    {
        cout << "No failed request pending." << endl;
    }
}

void exec_recon(autocomplete::ACState& s)
{
    cout << "Closing all open network connections..." << endl;

    client->disconnect();
}

void exec_email(autocomplete::ACState& s)
{
    if (s.words.size() == 1)
    {
        User *u = client->finduser(client->me);
        if (u)
        {
            cout << "Your current email address is " << u->email << endl;
        }
        else
        {
            cout << "Please, login first" << endl;
        }
    }
    else if (s.words.size() == 2)
    {
        if (s.words[1].s.find("@") != string::npos)    // get change email link
        {
            client->getemaillink(s.words[1].s.c_str());
        }
        else    // confirm change email link
        {
            string link = s.words[1].s;

            size_t pos = link.find("#verify");
            if (pos == link.npos)
            {
                cout << "Invalid email change link." << endl;
                return;
            }

            changecode.assign(link.substr(pos + strlen("#verify")));
            client->queryrecoverylink(changecode.c_str());
        }
    }
}

#ifdef ENABLE_CHAT
void exec_chatc(autocomplete::ACState& s)
{
    size_t wordscount = s.words.size();
    if (wordscount < 2 || wordscount == 3)
    {
        cout << "Invalid syntax to create chatroom" << endl;
        cout << "      chatc group [email ro|sta|mod]* " << endl;
        return;
    }

    int group = atoi(s.words[1].s.c_str());
    if (group != 0 && group != 1)
    {
        cout << "Invalid syntax to create chatroom" << endl;
        cout << "      chatc group [email ro|sta|mod]* " << endl;
        return;
    }

    unsigned parseoffset = 2;
    if (((wordscount - parseoffset) % 2) == 0)
    {
        if (!group && (wordscount - parseoffset) != 2)
        {
            cout << "Peer to peer chats must have only one peer" << endl;
            return;
        }

        userpriv_vector *userpriv = new userpriv_vector;

        unsigned numUsers = 0;
        while ((numUsers + 1) * 2 + parseoffset <= wordscount)
        {
            string email = s.words[numUsers * 2 + parseoffset].s;
            User *u = client->finduser(email.c_str(), 0);
            if (!u)
            {
                cout << "User not found: " << email << endl;
                delete userpriv;
                return;
            }

            string privstr = s.words[numUsers * 2 + parseoffset + 1].s;
            privilege_t priv;
            if (!group) // 1:1 chats enforce peer to be moderator
            {
                priv = PRIV_MODERATOR;
            }
            else
            {
                if (privstr == "ro")
                {
                    priv = PRIV_RO;
                }
                else if (privstr == "sta")
                {
                    priv = PRIV_STANDARD;
                }
                else if (privstr == "mod")
                {
                    priv = PRIV_MODERATOR;
                }
                else
                {
                    cout << "Unknown privilege for " << email << endl;
                    delete userpriv;
                    return;
                }
            }

            userpriv->push_back(userpriv_pair(u->userhandle, priv));
            numUsers++;
        }

        client->createChat(group, false, userpriv);
        delete userpriv;
    }
}

void exec_chati(autocomplete::ACState& s)
{
    if (s.words.size() >= 4 && s.words.size() <= 7)
    {
        handle chatid;
        Base64::atob(s.words[1].s.c_str(), (byte*)&chatid, MegaClient::CHATHANDLE);

        string email = s.words[2].s;
        User *u = client->finduser(email.c_str(), 0);
        if (!u)
        {
            cout << "User not found: " << email << endl;
            return;
        }

        string privstr = s.words[3].s;
        privilege_t priv;
        if (privstr == "ro")
        {
            priv = PRIV_RO;
        }
        else if (privstr == "sta")
        {
            priv = PRIV_STANDARD;
        }
        else if (privstr == "mod")
        {
            priv = PRIV_MODERATOR;
        }
        else
        {
            cout << "Unknown privilege for " << email << endl;
            return;
        }

        string title;
        string unifiedKey;
        if (s.words.size() == 5)
        {
            unifiedKey = s.words[4].s;
        }
        else if (s.words.size() >= 6 && s.words[4].s == "t")
        {
            title = s.words[5].s;
            if (s.words.size() == 7)
            {
                unifiedKey = s.words[6].s;
            }
        }
        const char *t = !title.empty() ? title.c_str() : NULL;
        const char *uk = !unifiedKey.empty() ? unifiedKey.c_str() : NULL;

        client->inviteToChat(chatid, u->userhandle, priv, uk, t);
        return;
    }
}

void exec_chatr(autocomplete::ACState& s)
{
    if (s.words.size() > 1 && s.words.size() < 4)
    {
        handle chatid;
        Base64::atob(s.words[1].s.c_str(), (byte*)&chatid, MegaClient::CHATHANDLE);

        if (s.words.size() == 2)
        {
            client->removeFromChat(chatid, client->me);
            return;
        }
        else if (s.words.size() == 3)
        {
            string email = s.words[2].s;
            User *u = client->finduser(email.c_str(), 0);
            if (!u)
            {
                cout << "User not found: " << email << endl;
                return;
            }

            client->removeFromChat(chatid, u->userhandle);
            return;
        }
    }
}

void exec_chatu(autocomplete::ACState& s)
{
    handle chatid;
    Base64::atob(s.words[1].s.c_str(), (byte*)&chatid, MegaClient::CHATHANDLE);

    client->getUrlChat(chatid);
}

void exec_chata(autocomplete::ACState& s)
{
    handle chatid;
    Base64::atob(s.words[1].s.c_str(), (byte*)&chatid, MegaClient::CHATHANDLE);
    bool archive = (s.words[2].s == "1");
    if (!archive && (s.words[2].s != "0"))
    {
        cout << "Use 1 or 0 to archive/unarchive chats" << endl;
        return;
    }

    client->archiveChat(chatid, archive);
}

void exec_chats(autocomplete::ACState& s)
{
    if (s.words.size() == 1)
    {
        textchat_map::iterator it;
        for (it = client->chats.begin(); it != client->chats.end(); it++)
        {
            DemoApp::printChatInformation(it->second);
        }
        return;
    }
    if (s.words.size() == 2)
    {
        handle chatid;
        Base64::atob(s.words[1].s.c_str(), (byte*)&chatid, MegaClient::CHATHANDLE);

        textchat_map::iterator it = client->chats.find(chatid);
        if (it == client->chats.end())
        {
            cout << "Chatid " << s.words[1].s.c_str() << " not found" << endl;
            return;
        }

        DemoApp::printChatInformation(it->second);
        return;
    }
}

void exec_chatl(autocomplete::ACState& s)
{
    handle chatid;
    Base64::atob(s.words[1].s.c_str(), (byte*) &chatid, MegaClient::CHATHANDLE);
    bool delflag = (s.words.size() == 3 && s.words[2].s == "del");
    bool createifmissing = s.words.size() == 2 || (s.words.size() == 3 && s.words[2].s != "query");

    client->chatlink(chatid, delflag, createifmissing);
}
#endif

void exec_reset(autocomplete::ACState& s)
{
    if (client->loggedin() != NOTLOGGEDIN)
    {
        cout << "You're logged in. Please, logout first." << endl;
    }
    else if (s.words.size() == 2 ||
        (s.words.size() == 3 && (hasMasterKey = (s.words[2].s == "mk"))))
    {
        recoveryemail = s.words[1].s;
        client->getrecoverylink(recoveryemail.c_str(), hasMasterKey);
    }
    else
    {
        cout << "      reset email [mk]" << endl;
    }
}

void exec_clink(autocomplete::ACState& s)
{
    bool renew = false;
    if (s.words.size() == 1 || (s.words.size() == 2 && (renew = s.words[1].s == "renew")))
    {
        client->contactlinkcreate(renew);
    }
    else if ((s.words.size() == 3) && (s.words[1].s == "query"))
    {
        handle clink = UNDEF;
        Base64::atob(s.words[2].s.c_str(), (byte*)&clink, MegaClient::CONTACTLINKHANDLE);

        client->contactlinkquery(clink);

    }
    else if (((s.words.size() == 3) || (s.words.size() == 2)) && (s.words[1].s == "del"))
    {
        handle clink = UNDEF;

        if (s.words.size() == 3)
        {
            Base64::atob(s.words[2].s.c_str(), (byte*)&clink, MegaClient::CONTACTLINKHANDLE);
        }

        client->contactlinkdelete(clink);
    }
}

void exec_apiurl(autocomplete::ACState& s)
{
    if (s.words.size() == 1)
    {
        cout << "Current APIURL = " << MegaClient::APIURL << endl;
        cout << "Current disablepkp = " << (MegaClient::disablepkp ? "true" : "false") << endl;
    }
    else if (client->loggedin() != NOTLOGGEDIN)
    {
        cout << "You must not be logged in, to change APIURL" << endl;
    }
    else if (s.words.size() == 3 || s.words.size() == 2)
    {
        if (s.words[1].s.size() < 8 || s.words[1].s.substr(0, 8) != "https://")
        {
            s.words[1].s = "https://" + s.words[1].s;
        }
        if (s.words[1].s.empty() || s.words[1].s[s.words[1].s.size() - 1] != '/')
        {
            s.words[1].s += '/';
        }
        MegaClient::APIURL = s.words[1].s;
        if (s.words.size() == 3)
        {
            MegaClient::disablepkp = s.words[2].s == "true";
        }
    }
}

void exec_passwd(autocomplete::ACState& s)
{
    if (client->loggedin() != NOTLOGGEDIN)
    {
        setprompt(NEWPASSWORD);
    }
    else
    {
        cout << "Not logged in." << endl;
    }
}

void exec_putbps(autocomplete::ACState& s)
{
    if (s.words.size() > 1)
    {
        if (s.words[1].s == "auto")
        {
            client->putmbpscap = -1;
        }
        else if (s.words[1].s == "none")
        {
            client->putmbpscap = 0;
        }
        else
        {
            int t = atoi(s.words[1].s.c_str());

            if (t > 0)
            {
                client->putmbpscap = t;
            }
            else
            {
                cout << "      putbps [limit|auto|none]" << endl;
                return;
            }
        }
    }

    cout << "Upload speed limit set to ";

    if (client->putmbpscap < 0)
    {
        cout << "AUTO (approx. 90% of your available bandwidth)" << endl;
    }
    else if (!client->putmbpscap)
    {
        cout << "NONE" << endl;
    }
    else
    {
        cout << client->putmbpscap << " byte(s)/second" << endl;
    }
}

void exec_invite(autocomplete::ACState& s)
{
    if (client->loggedin() != FULLACCOUNT)
    {
        cout << "Not logged in." << endl;
    }
    else
    {
        if (client->ownuser()->email.compare(s.words[1].s))
        {
            int delflag = s.words.size() == 3 && s.words[2].s == "del";
            int rmd = s.words.size() == 3 && s.words[2].s == "rmd";
            int clink = s.words.size() == 4 && s.words[2].s == "clink";
            if (s.words.size() == 2 || s.words.size() == 3 || s.words.size() == 4)
            {
                if (delflag || rmd)
                {
                    client->setpcr(s.words[1].s.c_str(), delflag ? OPCA_DELETE : OPCA_REMIND);
                }
                else
                {
                    handle contactLink = UNDEF;
                    if (clink)
                    {
                        Base64::atob(s.words[3].s.c_str(), (byte*)&contactLink, MegaClient::CONTACTLINKHANDLE);
                    }

                    // Original email is not required, but can be used if this account has multiple email addresses associated,
                    // to have the invite come from a specific email
                    client->setpcr(s.words[1].s.c_str(), OPCA_ADD, "Invite from MEGAcli", s.words.size() == 3 ? s.words[2].s.c_str() : NULL, contactLink);
                }
            }
            else
            {
                cout << "      invite dstemail [origemail|del|rmd|clink <link>]" << endl;
            }
        }
        else
        {
            cout << "Cannot send invitation to your own user" << endl;
        }
    }
}

void exec_signup(autocomplete::ACState& s)
{
    if (s.words.size() == 2)
    {
        const char* ptr = s.words[1].s.c_str();
        const char* tptr;

        if ((tptr = strstr(ptr, "#confirm")))
        {
            ptr = tptr + 8;

            std::string code = Base64::atob(std::string(ptr));
            if (!code.empty())
            {
                if (code.find("ConfirmCodeV2") != string::npos)
                {
                    size_t posEmail = 13 + 15;
                    size_t endEmail = code.find("\t", posEmail);
                    if (endEmail != string::npos)
                    {
                        signupemail = code.substr(posEmail, endEmail - posEmail);
                        signupname = code.substr(endEmail + 1, code.size() - endEmail - 9);

                        if (client->loggedin() == FULLACCOUNT)
                        {
                            cout << "Already logged in." << endl;
                        }
                        else    // not-logged-in / ephemeral account / partially confirmed
                        {
                            client->confirmsignuplink2((const byte*)code.data(), unsigned(code.size()));
                        }
                    }
                }
                else
                {
                    // we first just query the supplied signup link,
                    // then collect and verify the password,
                    // then confirm the account
                    client->querysignuplink((const byte*)code.data(), (unsigned)code.size());
                }
            }
        }
    }
    else if (s.words.size() == 3 || s.words.size() == 4)
    {
        switch (client->loggedin())
        {
        case FULLACCOUNT:
            cout << "Already logged in." << endl;
            break;

        case CONFIRMEDACCOUNT:
            cout << "Current account already confirmed." << endl;
            break;

        case EPHEMERALACCOUNT:
            if (s.words[1].s.find('@') + 1 && s.words[1].s.find('.') + 1)
            {
                signupemail = s.words[1].s;
                signupname = s.words[2].s;
                signupV2 = !s.extractflag("-v1");

                cout << endl;
                setprompt(NEWPASSWORD);
            }
            else
            {
                cout << "Please enter a valid e-mail address." << endl;
            }
            break;

        case NOTLOGGEDIN:
            cout << "Please use the begin command to commence or resume the ephemeral session to be upgraded." << endl;
        }
    }
}

void exec_cancelsignup(autocomplete::ACState& s)
{
    client->cancelsignup();
}

void exec_whoami(autocomplete::ACState& s)
{
    if (client->loggedin() == NOTLOGGEDIN)
    {
        cout << "Not logged in." << endl;
    }
    else
    {
        User* u;

        if ((u = client->finduser(client->me)))
        {
            cout << "Account e-mail: " << u->email << " handle: " << Base64Str<MegaClient::USERHANDLE>(client->me) << endl;
            if (client->signkey)
            {
                string pubKey((const char *)client->signkey->pubKey, EdDSA::PUBLIC_KEY_LENGTH);
                cout << "Credentials: " << AuthRing::fingerprint(pubKey, true) << endl;
            }
        }

        bool storage = s.extractflag("-storage");
        bool transfer = s.extractflag("-transfer");
        bool pro = s.extractflag("-pro");
        bool transactions = s.extractflag("-transactions");
        bool purchases = s.extractflag("-purchases");
        bool sessions = s.extractflag("-sessions");

        bool all = !storage && !transfer && !pro && !transactions && !purchases && !sessions;

        cout << "Retrieving account status..." << endl;

        client->getaccountdetails(&account, all || storage, all || transfer, all || pro, all || transactions, all || purchases, all || sessions);
    }
}

void exec_verifycredentials(autocomplete::ACState& s)
{
    User* u = nullptr;
    if (s.words.size() == 2 && (s.words[1].s == "show" || s.words[1].s == "status"))
    {
        u = client->finduser(client->me);
    }
    else if (s.words.size() == 3)
    {
        u = client->finduser(s.words[2].s.c_str());
    }
    else
    {
        cout << "      credentials show|status|verify|reset [email]" << endl;
        return;
    }

    if (!u)
    {
        cout << "Invalid user" << endl;
        return;
    }

    if (s.words[1].s == "show")
    {
        if (u->isattrvalid(ATTR_ED25519_PUBK))
        {
            cout << "Credentials: " << AuthRing::fingerprint(*u->getattr(ATTR_ED25519_PUBK), true) << endl;
        }
        else
        {
            cout << "Fetching singing key... " << endl;
            client->getua(u->uid.c_str(), ATTR_ED25519_PUBK);
        }
    }
    else if (s.words[1].s == "status")
    {
        handle uh = s.words.size() == 3 ? u->userhandle : UNDEF;
        printAuthringInformation(uh);
    }
    else if (s.words[1].s == "verify")
    {
        error e;
        if ((e = client->verifyCredentials(u->userhandle)))
        {
            cout << "Verification failed. Error: " << errorstring(e) << endl;
            return;
        }
    }
    else if (s.words[1].s == "reset")
    {
        error e;
        if ((e = client->resetCredentials(u->userhandle)))
        {
            cout << "Reset verification failed. Error: " << errorstring(e) << endl;
            return;
        }
    }
}

void exec_export(autocomplete::ACState& s)
{
    hlink = UNDEF;
    del = ets = 0;

    Node* n;
    int deltmp = 0;
    int etstmp = 0;

    bool writable = s.extractflag("-writable");


    if ((n = nodebypath(s.words[1].s.c_str())))
    {
        if (s.words.size() > 2)
        {
            deltmp = (s.words[2].s == "del");
            if (!deltmp)
            {
                etstmp = atoi(s.words[2].s.c_str());
            }
        }


        cout << "Exporting..." << endl;

        error e;
        if ((e = client->exportnode(n, deltmp, etstmp, writable)))
        {
            cout << s.words[1].s << ": Export rejected (" << errorstring(e) << ")" << endl;
        }
        else
        {
            hlink = n->nodehandle;
            ets = etstmp;
            del = deltmp;
        }
    }
    else
    {
        cout << s.words[1].s << ": Not found" << endl;
    }
}

void exec_import(autocomplete::ACState& s)
{
    handle ph = UNDEF;
    byte key[FILENODEKEYLENGTH];
    error e = client->parsepubliclink(s.words[1].s.c_str(), ph, key, false);
    if (e == API_OK)
    {
        cout << "Opening link..." << endl;
        client->openfilelink(ph, key, 1);
    }
    else
    {
        cout << "Malformed link. Format: Exported URL or fileid#filekey" << endl;
    }
}

void exec_folderlinkinfo(autocomplete::ACState& s)
{
    publiclink = s.words[1].s;

    handle ph = UNDEF;
    byte folderkey[SymmCipher::KEYLENGTH];
    if (client->parsepubliclink(publiclink.c_str(), ph, folderkey, true) == API_OK)
    {
        cout << "Loading public folder link info..." << endl;
        client->getpubliclinkinfo(ph);
    }
    else
    {
        cout << "Malformed link: " << publiclink << endl;
    }
}

void exec_reload(autocomplete::ACState& s)
{
    cout << "Reloading account..." << endl;

    bool nocache = false;
    if (s.words.size() == 2 && s.words[1].s == "nocache")
    {
        nocache = true;
    }

    cwd = UNDEF;
    client->cachedscsn = UNDEF;
    client->fetchnodes(nocache);
}

void exec_logout(autocomplete::ACState& s)
{
    cout << "Logging off..." << endl;

    bool keepSyncConfigs = s.extractflag("-keepsyncconfigs");

    cwd = UNDEF;
    client->logout(keepSyncConfigs);

    if (clientFolder)
    {
        clientFolder->logout(keepSyncConfigs);
        delete clientFolder;
        clientFolder = NULL;
    }
}

#ifdef ENABLE_CHAT
void exec_chatga(autocomplete::ACState& s)
{
    handle chatid;
    Base64::atob(s.words[1].s.c_str(), (byte*) &chatid, MegaClient::CHATHANDLE);

    handle nodehandle = 0; // make sure top two bytes are 0
    Base64::atob(s.words[2].s.c_str(), (byte*) &nodehandle, MegaClient::NODEHANDLE);

    const char *uid = s.words[3].s.c_str();

    client->grantAccessInChat(chatid, nodehandle, uid);
}

void exec_chatra(autocomplete::ACState& s)
{
    handle chatid;
    Base64::atob(s.words[1].s.c_str(), (byte*)&chatid, MegaClient::CHATHANDLE);

    handle nodehandle = 0; // make sure top two bytes are 0
    Base64::atob(s.words[2].s.c_str(), (byte*)&nodehandle, MegaClient::NODEHANDLE);

    const char *uid = s.words[3].s.c_str();

    client->removeAccessInChat(chatid, nodehandle, uid);
}

void exec_chatst(autocomplete::ACState& s)
{
    handle chatid;
    Base64::atob(s.words[1].s.c_str(), (byte*)&chatid, MegaClient::CHATHANDLE);

    if (s.words.size() == 2)  // empty title / remove title
    {
        client->setChatTitle(chatid, "");
    }
    else if (s.words.size() == 3)
    {
        client->setChatTitle(chatid, s.words[2].s.c_str());
    }
}

void exec_chatpu(autocomplete::ACState& s)
{
    client->getChatPresenceUrl();
}

void exec_chatup(autocomplete::ACState& s)
{
    handle chatid;
    Base64::atob(s.words[1].s.c_str(), (byte*)&chatid, MegaClient::CHATHANDLE);

    handle uh;
    Base64::atob(s.words[2].s.c_str(), (byte*)&uh, MegaClient::USERHANDLE);

    string privstr = s.words[3].s;
    privilege_t priv;
    if (privstr == "ro")
    {
        priv = PRIV_RO;
    }
    else if (privstr == "sta")
    {
        priv = PRIV_STANDARD;
    }
    else if (privstr == "mod")
    {
        priv = PRIV_MODERATOR;
    }
    else
    {
        cout << "Unknown privilege for " << s.words[2].s << endl;
        return;
    }

    client->updateChatPermissions(chatid, uh, priv);
}

void exec_chatlu(autocomplete::ACState& s)
{
    handle publichandle = 0;
    Base64::atob(s.words[1].s.c_str(), (byte*)&publichandle, MegaClient::CHATLINKHANDLE);

    client->chatlinkurl(publichandle);
}

void exec_chatsm(autocomplete::ACState& s)
{
    handle chatid;
    Base64::atob(s.words[1].s.c_str(), (byte*)&chatid, MegaClient::CHATHANDLE);

    const char *title = (s.words.size() == 3) ? s.words[2].s.c_str() : NULL;
    client->chatlinkclose(chatid, title);
}

void exec_chatlj(autocomplete::ACState& s)
{
    handle publichandle = 0;
    Base64::atob(s.words[1].s.c_str(), (byte*)&publichandle, MegaClient::CHATLINKHANDLE);

    client->chatlinkjoin(publichandle, s.words[2].s.c_str());
}

void exec_chatcp(autocomplete::ACState& s)
{
    size_t wordscount = s.words.size();
    userpriv_vector *userpriv = new userpriv_vector;
    string_map *userkeymap = new string_map;
    string mownkey = s.words[1].s;
    unsigned parseoffset = 2;
    const char *title = NULL;

    if (wordscount >= 4)
    {
        if (s.words[2].s == "t")
        {
            if (s.words[3].s.empty())
            {
                cout << "Title cannot be set to empty string" << endl;
                delete userpriv;
                delete userkeymap;
                return;
            }
            title = s.words[3].s.c_str();
            parseoffset = 4;
        }

        if (((wordscount - parseoffset) % 3) != 0)
        {
            cout << "Invalid syntax to create chatroom" << endl;
            cout << "      chatcp mownkey [t title64] [email ro|sta|mod unifiedkey]* " << endl;
            delete userpriv;
            delete userkeymap;
            return;
        }

        unsigned numUsers = 0;
        while ((numUsers + 1) * 3 + parseoffset <= wordscount)
        {
            string email = s.words[numUsers * 3 + parseoffset].s;
            User *u = client->finduser(email.c_str(), 0);
            if (!u)
            {
                cout << "User not found: " << email << endl;
                delete userpriv;
                delete userkeymap;
                return;
            }

            string privstr = s.words[numUsers * 3 + parseoffset + 1].s;
            privilege_t priv;
            if (privstr == "ro")
            {
                priv = PRIV_RO;
            }
            else if (privstr == "sta")
            {
                priv = PRIV_STANDARD;
            }
            else if (privstr == "mod")
            {
                priv = PRIV_MODERATOR;
            }
            else
            {
                cout << "Unknown privilege for " << email << endl;
                delete userpriv;
                delete userkeymap;
                return;
            }
            userpriv->push_back(userpriv_pair(u->userhandle, priv));
            string unifiedkey = s.words[numUsers * 3 + parseoffset + 2].s;
            char uhB64[12];
            Base64::btoa((byte *)&u->userhandle, MegaClient::USERHANDLE, uhB64);
            uhB64[11] = '\0';
            userkeymap->insert(std::pair<string, string>(uhB64, unifiedkey));
            numUsers++;
        }
    }
    char ownHandleB64[12];
    Base64::btoa((byte *)&client->me, MegaClient::USERHANDLE, ownHandleB64);
    ownHandleB64[11] = '\0';
    userkeymap->insert(std::pair<string, string>(ownHandleB64, mownkey));
    client->createChat(true, true, userpriv, userkeymap, title);
    delete userpriv;
    delete userkeymap;
}
#endif

void exec_cancel(autocomplete::ACState& s)
{
    if (client->loggedin() != FULLACCOUNT)
    {
        cout << "Please, login into your account first." << endl;
        return;
    }

    if (s.words.size() == 1)  // get link
    {
        User *u = client->finduser(client->me);
        if (!u)
        {
            cout << "Error retrieving logged user." << endl;
            return;
        }
        client->getcancellink(u->email.c_str());
    }
    else if (s.words.size() == 2) // link confirmation
    {
        string link = s.words[1].s;

        size_t pos = link.find("#cancel");
        if (pos == link.npos)
        {
            cout << "Invalid cancellation link." << endl;
            return;
        }

        recoverycode.assign(link.substr(pos + strlen("#cancel")));
        setprompt(LOGINPASSWORD);
    }
}

void exec_alerts(autocomplete::ACState& s)
{
    bool shownew = false, showold = false;
    size_t showN = 0;
    if (s.words.size() == 1)
    {
        shownew = showold = true;
    }
    else if (s.words.size() == 2)
    {
        if (s.words[1].s == "seen")
        {
            client->useralerts.acknowledgeAll();
            return;
        }
        else if (s.words[1].s == "notify")
        {
            notifyAlerts = !notifyAlerts;
            cout << "notification of alerts is now " << (notifyAlerts ? "on" : "off") << endl;
            return;
        }
        else if (s.words[1].s == "old")
        {
            showold = true;
        }
        else if (s.words[1].s == "new")
        {
            shownew = true;
        }
        else if (s.words[1].s == "test_reminder")
        {
            client->useralerts.add(new UserAlert::PaymentReminder(time(NULL) - 86000*3 /2, client->useralerts.nextId()));
        }
        else if (s.words[1].s == "test_payment")
        {
            client->useralerts.add(new UserAlert::Payment(true, 1, time(NULL) + 86000 * 1, client->useralerts.nextId()));
        }
        else if (atoi(s.words[1].s.c_str()) > 0)
        {
            showN = atoi(s.words[1].s.c_str());
        }
    }
    if (showold || shownew || showN > 0)
    {
        UserAlerts::Alerts::const_iterator i = client->useralerts.alerts.begin();
        if (showN)
        {
            size_t n = 0;
            for (UserAlerts::Alerts::const_reverse_iterator i = client->useralerts.alerts.rbegin(); i != client->useralerts.alerts.rend(); ++i, ++n)
            {
                showN += ((*i)->relevant || n >= showN) ? 0 : 1;
            }
        }

        size_t n = client->useralerts.alerts.size();
        for (; i != client->useralerts.alerts.end(); ++i)
        {
            if ((*i)->relevant)
            {
                if (--n < showN || (shownew && !(*i)->seen) || (showold && (*i)->seen))
                {
                    printAlert(**i);
                }
            }
        }
    }
}

#ifdef USE_FILESYSTEM
void exec_lmkdir(autocomplete::ACState& s)
{
    std::error_code ec;
    if (!fs::create_directory(s.words[1].s.c_str(), ec))
    {
        cerr << "Create directory failed: " << ec.message() << endl;
    }
}
#endif


void exec_confirm(autocomplete::ACState& s)
{
    if (signupemail.size() && signupcode.size())
    {
        cout << "Please type " << signupemail << "'s password to confirm the signup." << endl;
        setprompt(LOGINPASSWORD);
    }
    else
    {
        cout << "Need to query link first. Type 'signup code'";
    }
}

void exec_recover(autocomplete::ACState& s)
{
    if (client->loggedin() != NOTLOGGEDIN)
    {
        cout << "You're logged in. Please, logout first." << endl;
    }
    else if (s.words.size() == 2)
    {
        string link = s.words[1].s;

        size_t pos = link.find("#recover");
        if (pos == link.npos)
        {
            cout << "Invalid recovery link." << endl;
        }

        recoverycode.assign(link.substr(pos + strlen("#recover")));
        client->queryrecoverylink(recoverycode.c_str());
    }
}

void exec_session(autocomplete::ACState& s)
{
    string session;

    int size = client->dumpsession(session);

    if (size > 0)
    {
        if ((s.words.size() == 2 || s.words.size() == 3) && s.words[1].s == "autoresume")
        {
            string filename = "megacli_autoresume_session" + (s.words.size() == 3 ? "_" + s.words[2].s : "");
            ofstream file(filename.c_str());
            if (file.fail() || !file.is_open())
            {
                cout << "could not open file: " << filename << endl;
            }
            else
            {
                file << Base64::btoa(session);
                cout << "Your (secret) session is saved in file '" << filename << "'" << endl;
            }
        }
        else
        {
            cout << "Your (secret) session is: " << Base64::btoa(session) << endl;
        }
    }
    else if (!size)
    {
        cout << "Not logged in." << endl;
    }
    else
    {
        cout << "Internal error." << endl;
    }
}

void exec_symlink(autocomplete::ACState& s)
{
    if (client->followsymlinks ^= true)
    {
        cout << "Now following symlinks. Please ensure that sync does not see any filesystem item twice!" << endl;
    }
    else
    {
        cout << "No longer following symlinks." << endl;
    }
}

void exec_version(autocomplete::ACState& s)
{
    cout << "MEGA SDK version: " << MEGA_MAJOR_VERSION << "." << MEGA_MINOR_VERSION << "." << MEGA_MICRO_VERSION << endl;

    cout << "Features enabled:" << endl;

#ifdef USE_CRYPTOPP
    cout << "* CryptoPP" << endl;
#endif

#ifdef USE_SQLITE
    cout << "* SQLite" << endl;
#endif

#ifdef USE_BDB
    cout << "* Berkeley DB" << endl;
#endif

#ifdef USE_INOTIFY
    cout << "* inotify" << endl;
#endif

#ifdef HAVE_FDOPENDIR
    cout << "* fdopendir" << endl;
#endif

#ifdef HAVE_SENDFILE
    cout << "* sendfile" << endl;
#endif

#ifdef _LARGE_FILES
    cout << "* _LARGE_FILES" << endl;
#endif

#ifdef USE_FREEIMAGE
    cout << "* FreeImage" << endl;
#endif

#ifdef ENABLE_SYNC
    cout << "* sync subsystem" << endl;
#endif

#ifdef USE_MEDIAINFO
    cout << "* MediaInfo" << endl;
#endif

    cwd = UNDEF;
}

void exec_showpcr(autocomplete::ACState& s)
{
    string outgoing = "";
    string incoming = "";
    for (handlepcr_map::iterator it = client->pcrindex.begin(); it != client->pcrindex.end(); it++)
    {
        if (it->second->isoutgoing)
        {
            ostringstream os;
            os << setw(34) << it->second->targetemail;

            os << "\t(id: ";
            os << Base64Str<MegaClient::PCRHANDLE>(it->second->id);

            os << ", ts: ";

            os << it->second->ts;

            outgoing.append(os.str());
            outgoing.append(")\n");
        }
        else
        {
            ostringstream os;
            os << setw(34) << it->second->originatoremail;

            os << "\t(id: ";
            os << Base64Str<MegaClient::PCRHANDLE>(it->second->id);

            os << ", ts: ";

            os << it->second->ts;

            incoming.append(os.str());
            incoming.append(")\n");
        }
    }
    cout << "Incoming PCRs:" << endl << incoming << endl;
    cout << "Outgoing PCRs:" << endl << outgoing << endl;
}

#if defined(WIN32) && defined(NO_READLINE)
void exec_history(autocomplete::ACState& s)
{
    static_cast<WinConsole*>(console)->outputHistory();
}
#endif

void exec_handles(autocomplete::ACState& s)
{
    if (s.words.size() == 2)
    {
        if (s.words[1].s == "on")
        {
            handles_on = true;
        }
        else if (s.words[1].s == "off")
        {
            handles_on = false;
        }
        else
        {
            cout << "invalid handles setting" << endl;
        }
    }
    else
    {
        cout << "      handles on|off " << endl;
    }
}


#if defined(WIN32) && defined(NO_READLINE)
void exec_codepage(autocomplete::ACState& s)
{
    WinConsole* wc = static_cast<WinConsole*>(console);
    if (s.words.size() == 1)
    {
        UINT cp1, cp2;
        wc->getShellCodepages(cp1, cp2);
        cout << "Current codepage is " << cp1;
        if (cp2 != cp1)
        {
            cout << " with failover to codepage " << cp2 << " for any absent glyphs";
        }
        cout << endl;
        for (int i = 32; i < 256; ++i)
        {
            string theCharUtf8 = WinConsole::toUtf8String(WinConsole::toUtf16String(string(1, (char)i), cp1));
            cout << "  dec/" << i << " hex/" << hex << i << dec << ": '" << theCharUtf8 << "'";
            if (i % 4 == 3)
            {
                cout << endl;
            }
        }
    }
    else if (s.words.size() == 2 && atoi(s.words[1].s.c_str()) != 0)
    {
        if (!wc->setShellConsole(atoi(s.words[1].s.c_str()), atoi(s.words[1].s.c_str())))
        {
            cout << "Code page change failed - unicode selected" << endl;
        }
    }
    else if (s.words.size() == 3 && atoi(s.words[1].s.c_str()) != 0 && atoi(s.words[2].s.c_str()) != 0)
    {
        if (!wc->setShellConsole(atoi(s.words[1].s.c_str()), atoi(s.words[2].s.c_str())))
        {
            cout << "Code page change failed - unicode selected" << endl;
        }
    }
}
#endif

void exec_httpsonly(autocomplete::ACState& s)
{
    if (s.words.size() == 1)
    {
        cout << "httpsonly: " << (client->usehttps ? "on" : "off") << endl;
    }
    else if (s.words.size() == 2)
    {
        if (s.words[1].s == "on")
        {
            client->usehttps = true;
        }
        else if (s.words[1].s == "off")
        {
            client->usehttps = false;
        }
        else
        {
            cout << "invalid setting" << endl;
        }
    }
}

#ifdef USE_MEDIAINFO
void exec_mediainfo(autocomplete::ACState& s)
{
    if (client->mediaFileInfo.mediaCodecsFailed)
    {
        cout << "Sorry, mediainfo lookups could not be retrieved." << endl;
        return;
    }
    else if (!client->mediaFileInfo.mediaCodecsReceived)
    {
        client->mediaFileInfo.requestCodecMappingsOneTime(client, NULL);
        cout << "Mediainfo lookups requested" << endl;
    }

    if (s.words.size() == 3 && s.words[1].s == "calc")
    {
        MediaProperties mp;
        auto localFilename = LocalPath::fromPath(s.words[2].s, *client->fsaccess);

        string ext;
        if (client->fsaccess->getextension(localFilename, ext) && MediaProperties::isMediaFilenameExt(ext))
        {
            mp.extractMediaPropertyFileAttributes(localFilename, client->fsaccess);
                                uint32_t dummykey[4] = { 1, 2, 3, 4 };  // check encode/decode
                                string attrs = mp.convertMediaPropertyFileAttributes(dummykey, client->mediaFileInfo);
                                MediaProperties dmp = MediaProperties::decodeMediaPropertiesAttributes(":" + attrs, dummykey);
                                cout << showMediaInfo(dmp, client->mediaFileInfo, false) << endl;
        }
        else
        {
            cout << "Filename extension is not suitable for mediainfo analysis." << endl;
        }
    }
    else if (s.words.size() == 3 && s.words[1].s == "show")
    {
        if (Node *n = nodebypath(s.words[2].s.c_str()))
        {
            switch (n->type)
            {
            case FILENODE:
                cout << showMediaInfo(n, client->mediaFileInfo, false) << endl;
                break;

            case FOLDERNODE:
            case ROOTNODE:
            case INCOMINGNODE:
            case RUBBISHNODE:
                for (node_list::iterator m = n->children.begin(); m != n->children.end(); ++m)
                {
                    if ((*m)->type == FILENODE && (*m)->hasfileattribute(fa_media))
                    {
                        cout << (*m)->displayname() << "   " << showMediaInfo(*m, client->mediaFileInfo, true) << endl;
                    }
                }
                break;
            case TYPE_UNKNOWN: break;
            }
        }
        else
        {
            cout << "remote file not found: " << s.words[2].s << endl;
        }
    }
}
#endif

void exec_smsverify(autocomplete::ACState& s)
{
    if (s.words[1].s == "send")
    {
        bool reverifywhitelisted = (s.words.size() == 4 && s.words[3].s == "reverifywhitelisted");
        if (client->smsverificationsend(s.words[2].s, reverifywhitelisted) != API_OK)
        {
            cout << "phonenumber is invalid" << endl;
        }
    }
    else if (s.words[1].s == "code")
    {
        if (client->smsverificationcheck(s.words[2].s) != API_OK)
        {
            cout << "verificationcode is invalid" << endl;
        }
    }
}

void exec_verifiedphonenumber(autocomplete::ACState& s)
{
    cout << "Verified phone number: " << client->mSmsVerifiedPhone << endl;
}

void exec_killsession(autocomplete::ACState& s)
{
    if (s.words[1].s == "all")
    {
        // Kill all sessions (except current)
        client->killallsessions();
    }
    else
    {
        handle sessionid;
        if (Base64::atob(s.words[1].s.c_str(), (byte*)&sessionid, sizeof sessionid) == sizeof sessionid)
        {
            client->killsession(sessionid);
        }
        else
        {
            cout << "invalid session id provided" << endl;
        }
    }
}

void exec_locallogout(autocomplete::ACState& s)
{
    cout << "Logging off locally..." << endl;

    cwd = UNDEF;
    client->locallogout(false, true);
}

void exec_recentnodes(autocomplete::ACState& s)
{
    if (s.words.size() == 3)
    {
        node_vector nv = client->getRecentNodes(atoi(s.words[2].s.c_str()), m_time() - 60 * 60 * atoi(s.words[1].s.c_str()), false);
        for (unsigned i = 0; i < nv.size(); ++i)
        {
            cout << nv[i]->displaypath() << endl;
        }
    }
}

#if defined(WIN32) && defined(NO_READLINE)
void exec_autocomplete(autocomplete::ACState& s)
{
    if (s.words[1].s == "unix")
    {
        static_cast<WinConsole*>(console)->setAutocompleteStyle(true);
    }
    else if (s.words[1].s == "dos")
    {
        static_cast<WinConsole*>(console)->setAutocompleteStyle(false);
    }
    else
    {
        cout << "invalid autocomplete style" << endl;
    }
}
#endif

void exec_recentactions(autocomplete::ACState& s)
{
    recentactions_vector nvv = client->getRecentActions(atoi(s.words[2].s.c_str()), m_time() - 60 * 60 * atoi(s.words[1].s.c_str()));
    for (unsigned i = 0; i < nvv.size(); ++i)
    {
        if (i != 0)
        {
            cout << "---" << endl;
        }
        cout << displayTime(nvv[i].time) << " " << displayUser(nvv[i].user, client) << " " << (nvv[i].updated ? "updated" : "uploaded") << " " << (nvv[i].media ? "media" : "files") << endl;
        for (unsigned j = 0; j < nvv[i].nodes.size(); ++j)
        {
            cout << nvv[i].nodes[j]->displaypath() << "  (" << displayTime(nvv[i].nodes[j]->ctime) << ")" << endl;
        }
    }
}

void exec_setmaxuploadspeed(autocomplete::ACState& s)
{
    if (s.words.size() > 1)
    {
        bool done = client->setmaxuploadspeed(atoi(s.words[1].s.c_str()));
        cout << (done ? "Success. " : "Failed. ");
    }
    cout << "Max Upload Speed: " << client->getmaxuploadspeed() << endl;
}

void exec_setmaxdownloadspeed(autocomplete::ACState& s)
{
    if (s.words.size() > 1)
    {
        bool done = client->setmaxdownloadspeed(atoi(s.words[1].s.c_str()));
        cout << (done ? "Success. " : "Failed. ");
    }
    cout << "Max Download Speed: " << client->getmaxdownloadspeed() << endl;
}

void exec_enabletransferresumption(autocomplete::ACState& s)
{
    if (s.words.size() > 1 && s.words[1].s == "off")
    {
        client->disabletransferresumption(NULL);
        cout << "transfer resumption disabled" << endl;
    }
    else
    {
        client->enabletransferresumption(NULL);
        cout << "transfer resumption enabled" << endl;
    }
}

// callback for non-EAGAIN request-level errors
// in most cases, retrying is futile, so the application exits
// this can occur e.g. with syntactically malformed requests (due to a bug), an invalid application key
void DemoApp::request_error(error e)
{
    if ((e == API_ESID) || (e == API_ENOENT))   // Invalid session or Invalid folder handle
    {
        cout << "Invalid or expired session, logging out..." << endl;
        client->locallogout(false, false);
        return;
    }
    else if (e == API_EBLOCKED)
    {
        if (client->sid.size())
        {
            cout << "Your account is blocked." << endl;
            client->whyamiblocked();
        }
        else
        {
            cout << "The link has been blocked." << endl;
        }
        return;
    }

    cout << "FATAL: Request failed (" << errorstring(e) << "), exiting" << endl;

#ifndef NO_READLINE
    rl_callback_handler_remove();
#endif /* ! NO_READLINE */

    delete console;
    exit(0);
}

void DemoApp::request_response_progress(m_off_t current, m_off_t total)
{
    if (total > 0)
    {
        responseprogress = int(current * 100 / total);
    }
    else
    {
        responseprogress = -1;
    }
}

//2FA disable result
void DemoApp::multifactorauthdisable_result(error e)
{
    if (!e)
    {
        cout << "2FA, disabled succesfully..." << endl;
    }
    else
    {
        cout << "Error enabling 2FA : " << errorstring(e) << endl;
    }
    setprompt(COMMAND);
}

//2FA check result
void DemoApp::multifactorauthcheck_result(int enabled)
{
    if (enabled)
    {
        cout << "2FA is enabled for this account" << endl;
    }
    else
    {
        cout << "2FA is disabled for this account" << endl;
    }
    setprompt(COMMAND);
}

//2FA enable result
void DemoApp::multifactorauthsetup_result(string *code, error e)
{
    if (!e)
    {
        if (!code)
        {
            cout << "2FA enabled successfully" << endl;
            setprompt(COMMAND);
            attempts = 0;
        }
        else
        {
            cout << "2FA code: " << *code << endl;
            setprompt(SETTFA);
        }
    }
    else
    {
        cout << "Error enabling 2FA : " << errorstring(e) << endl;
        if (e == API_EFAILED)
        {
            if (++attempts >= 3)
            {
                attempts = 0;
                cout << "Too many attempts"<< endl;
                setprompt(COMMAND);
            }
            else
            {
                setprompt(SETTFA);
            }
        }
    }
}


void DemoApp::prelogin_result(int version, string* /*email*/, string *salt, error e)
{
    if (e)
    {
        cout << "Login error: " << e << endl;
        setprompt(COMMAND);
        return;
    }

    login.version = version;
    login.salt = (version == 2 && salt ? *salt : string());

    if (login.password.empty())
    {
        setprompt(LOGINPASSWORD);
    }
    else
    {
        login.login(client);
    }
}


// login result
void DemoApp::login_result(error e)
{
    if (!e)
    {
        login.reset();
        cout << "Login successful, retrieving account..." << endl;
        client->fetchnodes();
    }
    else if (e == API_EMFAREQUIRED)
    {
        setprompt(LOGINTFA);
    }
    else
    {
        login.reset();
        cout << "Login failed: " << errorstring(e) << endl;
    }
}

// ephemeral session result
void DemoApp::ephemeral_result(error e)
{
    if (e)
    {
        cout << "Ephemeral session error (" << errorstring(e) << ")" << endl;
    }
    pdf_to_import = false;
}

// signup link send request result
void DemoApp::sendsignuplink_result(error e)
{
    if (e)
    {
        cout << "Unable to send signup link (" << errorstring(e) << ")" << endl;
    }
    else
    {
        cout << "Thank you. Please check your e-mail and enter the command signup followed by the confirmation link." << endl;
    }
}

// signup link query result
void DemoApp::querysignuplink_result(handle /*uh*/, const char* email, const char* name, const byte* pwc, const byte* /*kc*/,
                                     const byte* c, size_t len)
{
    cout << "Ready to confirm user account " << email << " (" << name << ") - enter confirm to execute." << endl;

    signupemail = email;
    signupcode.assign((char*) c, len);
    memcpy(signuppwchallenge, pwc, sizeof signuppwchallenge);
    memcpy(signupencryptedmasterkey, pwc, sizeof signupencryptedmasterkey);
}

// signup link query failed
void DemoApp::querysignuplink_result(error e)
{
    cout << "Signuplink confirmation failed (" << errorstring(e) << ")" << endl;
}

// signup link (account e-mail) confirmation result
void DemoApp::confirmsignuplink_result(error e)
{
    if (e)
    {
        cout << "Signuplink confirmation failed (" << errorstring(e) << ")" << endl;
    }
    else
    {
        cout << "Signup confirmed, logging in..." << endl;
        client->login(signupemail.c_str(), pwkey);
    }
}

void DemoApp::confirmsignuplink2_result(handle, const char *name, const char *email, error e)
{
    if (e)
    {
        cout << "Signuplink confirmation failed (" << errorstring(e) << ")" << endl;
    }
    else
    {
        cout << "Signup confirmed successfully" << endl;
    }
}

// asymmetric keypair configuration result
void DemoApp::setkeypair_result(error e)
{
    if (e)
    {
        cout << "RSA keypair setup failed (" << errorstring(e) << ")" << endl;
    }
    else
    {
        cout << "RSA keypair added. Account setup complete." << endl;
    }
}

void DemoApp::getrecoverylink_result(error e)
{
    if (e)
    {
        cout << "Unable to send the link (" << errorstring(e) << ")" << endl;
    }
    else
    {
        cout << "Please check your e-mail and enter the command \"recover\" / \"cancel\" followed by the link." << endl;
    }
}

void DemoApp::queryrecoverylink_result(error e)
{
        cout << "The link is invalid (" << errorstring(e) << ")." << endl;
}

void DemoApp::queryrecoverylink_result(int type, const char *email, const char* /*ip*/, time_t /*ts*/, handle /*uh*/, const vector<string>* /*emails*/)
{
    recoveryemail = email ? email : "";
    hasMasterKey = (type == RECOVER_WITH_MASTERKEY);

    cout << "The link is valid";

    if (type == RECOVER_WITH_MASTERKEY)
    {
        cout <<  " to reset the password for " << email << " with masterkey." << endl;

        setprompt(MASTERKEY);
    }
    else if (type == RECOVER_WITHOUT_MASTERKEY)
    {
        cout <<  " to reset the password for " << email << " without masterkey." << endl;

        setprompt(NEWPASSWORD);
    }
    else if (type == CANCEL_ACCOUNT)
    {
        cout << " to cancel the account for " << email << "." << endl;
    }
    else if (type == CHANGE_EMAIL)
    {
        cout << " to change the email from " << client->finduser(client->me)->email << " to " << email << "." << endl;

        changeemail = email ? email : "";
        setprompt(LOGINPASSWORD);
    }
}

void DemoApp::getprivatekey_result(error e,  const byte *privk, const size_t len_privk)
{
    if (e)
    {
        cout << "Unable to get private key (" << errorstring(e) << ")" << endl;
        setprompt(COMMAND);
    }
    else
    {
        // check the private RSA is valid after decryption with master key
        SymmCipher key;
        key.setkey(masterkey);

        byte privkbuf[AsymmCipher::MAXKEYLENGTH * 2];
        memcpy(privkbuf, privk, len_privk);
        key.ecb_decrypt(privkbuf, len_privk);

        AsymmCipher uk;
        if (!uk.setkey(AsymmCipher::PRIVKEY, privkbuf, unsigned(len_privk)))
        {
            cout << "The master key doesn't seem to be correct." << endl;

            recoverycode.clear();
            recoveryemail.clear();
            hasMasterKey = false;
            memset(masterkey, 0, sizeof masterkey);

            setprompt(COMMAND);
        }
        else
        {
            cout << "Private key successfully retrieved for integrity check masterkey." << endl;
            setprompt(NEWPASSWORD);
        }
    }
}

void DemoApp::confirmrecoverylink_result(error e)
{
    if (e)
    {
        cout << "Unable to reset the password (" << errorstring(e) << ")" << endl;
    }
    else
    {
        cout << "Password changed successfully." << endl;
    }
}

void DemoApp::confirmcancellink_result(error e)
{
    if (e)
    {
        cout << "Unable to cancel the account (" << errorstring(e) << ")" << endl;
    }
    else
    {
        cout << "Account cancelled successfully." << endl;
    }
}

void DemoApp::validatepassword_result(error e)
{
    if (e)
    {
        cout << "Wrong password (" << errorstring(e) << ")" << endl;
        setprompt(LOGINPASSWORD);
    }
    else
    {
        if (recoverycode.size())
        {
            cout << "Password is correct, cancelling account..." << endl;

            client->confirmcancellink(recoverycode.c_str());
            recoverycode.clear();
        }
        else if (changecode.size())
        {
            cout << "Password is correct, changing email..." << endl;

            client->confirmemaillink(changecode.c_str(), changeemail.c_str(), pwkey);
            changecode.clear();
            changeemail.clear();
        }
    }
}

void DemoApp::getemaillink_result(error e)
{
    if (e)
    {
        cout << "Unable to send the link (" << errorstring(e) << ")" << endl;
    }
    else
    {
        cout << "Please check your e-mail and enter the command \"email\" followed by the link." << endl;
    }
}

void DemoApp::confirmemaillink_result(error e)
{
    if (e)
    {
        cout << "Unable to change the email address (" << errorstring(e) << ")" << endl;
    }
    else
    {
        cout << "Email address changed successfully to " << changeemail << "." << endl;
    }
}

void DemoApp::ephemeral_result(handle uh, const byte* pw)
{
    cout << "Ephemeral session established, session ID: ";
    cout << Base64Str<MegaClient::USERHANDLE>(uh) << "#";
    cout << Base64Str<SymmCipher::KEYLENGTH>(pw) << endl;

    client->fetchnodes();
}

void DemoApp::cancelsignup_result(error)
{
    cout << "Singup link canceled. Start again!" << endl;
    signupcode.clear();
    signupemail.clear();
    signupname.clear();
    signupV2 = true;
}

void DemoApp::whyamiblocked_result(int code)
{
    if (code < 0)
    {
        error e = (error) code;
        cout << "Why am I blocked failed: " << errorstring(e) << endl;
    }
    else if (code == 0)
    {
        cout << "You're not blocked" << endl;
    }
    else    // code > 0
    {
        string reason = "Your account was terminated due to breach of Mega's Terms of Service, such as abuse of rights of others; sharing and/or importing illegal data; or system abuse.";

        if (code == 100)    // deprecated
        {
            reason = "You have been suspended due to excess data usage.";
        }
        else if (code == 200)
        {
            reason = "Your account has been suspended due to multiple breaches of Mega's Terms of Service. Please check your email inbox.";
        }
        else if (code == 300)
        {
            reason = "Your account has been suspended due to copyright violations. Please check your email inbox.";
        }
        else if (code == 400)
        {
            reason = "Your account has been disabled by your administrator. You may contact your business account administrator for further details.";
        }
        else if (code == 401)
        {
            reason = "Your account has been removed by your administrator. You may contact your business account administrator for further details.";
        }
        else if (code == 500)
        {
            reason = "Your account has been blocked pending verification via SMS.";
        }
        else if (code == 700)
        {
            reason = "Your account has been temporarily suspended for your safety. Please verify your email and follow its steps to unlock your account.";
        }
        //else if (code == ACCOUNT_BLOCKED_DEFAULT) --> default reason

        cout << "Reason: " << reason << endl;

        if (code != 500 && code != 700)
        {
            cout << "Logging out..." << endl;
            client->locallogout(true, false);
        }
    }
}

// password change result
void DemoApp::changepw_result(error e)
{
    if (e)
    {
        cout << "Password update failed: " << errorstring(e) << endl;
    }
    else
    {
        cout << "Password updated." << endl;
    }
}

// node export failed
void DemoApp::exportnode_result(error e)
{
    if (e)
    {
        cout << "Export failed: " << errorstring(e) << endl;
    }

    del = ets = 0;
    hlink = UNDEF;
}

void DemoApp::exportnode_result(handle h, handle ph)
{
    Node* n;

    if ((n = client->nodebyhandle(h)))
    {
        string path;
        nodepath(h, &path);
        cout << "Exported " << path << ": ";

        if (n->type != FILENODE && !n->sharekey)
        {
            cout << "No key available for exported folder" << endl;

            del = ets = 0;
            hlink = UNDEF;
            return;
        }

        string publicLink;
        if (n->type == FILENODE)
        {
            publicLink = MegaClient::getPublicLink(client->mNewLinkFormat, n->type, ph, Base64Str<FILENODEKEYLENGTH>((const byte*)n->nodekey().data()));
        }
        else
        {
            publicLink = MegaClient::getPublicLink(client->mNewLinkFormat, n->type, ph, Base64Str<FOLDERNODEKEYLENGTH>(n->sharekey->key));
        }

        cout << publicLink;

        if (n->plink)
        {
            string authKey = n->plink->mAuthKey;

            if (authKey.size())
            {
                string authToken(publicLink);
                authToken = authToken.substr(strlen("https://mega.nz/folder/")).append(":").append(authKey);
                cout << "\n          AuthToken = " << authToken;
            }
        }

        cout << endl;

    }
    else
    {
        cout << "Exported node no longer available" << endl;
    }

    del = ets = 0;
    hlink = UNDEF;
}

// the requested link could not be opened
void DemoApp::openfilelink_result(const Error& e)
{
    if (e)
    {
        if (pdf_to_import) // import welcome pdf has failed
        {
            cout << "Failed to import Welcome PDF file" << endl;
        }
        else
        {
            if (e == API_ETOOMANY && e.hasExtraInfo())
            {
                cout << "Failed to open link: " << getExtraInfoErrorString(e) << endl;
            }
            else
            {
                cout << "Failed to open link: " << errorstring(e) << endl;
            }

        }
    }
    pdf_to_import = false;
}

// the requested link was opened successfully - import to cwd
void DemoApp::openfilelink_result(handle ph, const byte* key, m_off_t size,
                                  string* a, string* /*fa*/, int)
{
    Node* n;

    if (!key)
    {
        cout << "File is valid, but no key was provided." << endl;
        pdf_to_import = false;
        return;
    }

    // check if the file is decryptable
    string attrstring;

    attrstring.resize(a->length()*4/3+4);
    attrstring.resize(Base64::btoa((const byte *)a->data(), int(a->length()), (char *)attrstring.data()));

    SymmCipher nodeKey;
    nodeKey.setkey(key, FILENODE);

    byte *buf = Node::decryptattr(&nodeKey,attrstring.c_str(), attrstring.size());
    if (!buf)
    {
        cout << "The file won't be imported, the provided key is invalid." << endl;
        pdf_to_import = false;
    }
    else if (client->loggedin() != NOTLOGGEDIN)
    {
        if (pdf_to_import)
        {
            n = client->nodebyhandle(client->rootnodes[0]);
        }
        else
        {
            n = client->nodebyhandle(cwd);
        }

        if (!n)
        {
            cout << "Target folder not found." << endl;
            pdf_to_import = false;
            delete [] buf;
            return;
        }

        AttrMap attrs;
        JSON json;
        nameid name;
        string* t;
        json.begin((char*)buf + 5);
        vector<NewNode> nn(1);
        NewNode* newnode = &nn[0];

        // set up new node as folder node
        newnode->source = NEW_PUBLIC;
        newnode->type = FILENODE;
        newnode->nodehandle = ph;
        newnode->parenthandle = UNDEF;
        newnode->nodekey.assign((char*)key, FILENODEKEYLENGTH);
        newnode->attrstring.reset(new string(*a));

        while ((name = json.getnameid()) != EOO && json.storeobject((t = &attrs.map[name])))
        {
            JSON::unescape(t);

            if (name == 'n')
            {
                client->fsaccess->normalize(t);
            }
        }

        attr_map::iterator it = attrs.map.find('n');
        if (it != attrs.map.end())
        {
            Node *ovn = client->childnodebyname(n, it->second.c_str(), true);
            if (ovn)
            {
                attr_map::iterator it2 = attrs.map.find('c');
                if (it2 != attrs.map.end())
                {
                    FileFingerprint ffp;
                    if (ffp.unserializefingerprint(&it2->second))
                    {
                        ffp.size = size;
                        if (ffp.isvalid && ovn->isvalid && ffp == *(FileFingerprint*)ovn)
                        {
                            cout << "Success. (identical node skipped)" << endl;
                            pdf_to_import = false;
                            delete [] buf;
                            return;
                        }
                    }
                }

                newnode->ovhandle = !client->versions_disabled ? ovn->nodehandle : UNDEF;
            }
        }

        client->putnodes(n->nodehandle, move(nn));
    }
    else
    {
        cout << "Need to be logged in to import file links." << endl;
        pdf_to_import = false;
    }

    delete [] buf;
}

void DemoApp::folderlinkinfo_result(error e, handle owner, handle /*ph*/, string *attr, string* k, m_off_t currentSize, uint32_t numFiles, uint32_t numFolders, m_off_t versionsSize, uint32_t numVersions)
{
    if (e != API_OK)
    {
        cout << "Retrieval of public folder link information failed: " << e << endl;
        return;
    }

    handle ph;
    byte folderkey[FOLDERNODEKEYLENGTH];
    #ifndef NDEBUG
    error eaux =
    #endif
    client->parsepubliclink(publiclink.c_str(), ph, folderkey, true);
    assert(eaux == API_OK);

    // Decrypt nodekey with the key of the folder link
    SymmCipher cipher;
    cipher.setkey(folderkey);
    const char *nodekeystr = k->data() + 9;    // skip the userhandle(8) and the `:`
    byte nodekey[FOLDERNODEKEYLENGTH];
    if (client->decryptkey(nodekeystr, nodekey, sizeof(nodekey), &cipher, 0, UNDEF))
    {
        // Decrypt node attributes with the nodekey
        cipher.setkey(nodekey);
        byte* buf = Node::decryptattr(&cipher, attr->c_str(), attr->size());
        if (buf)
        {
            AttrMap attrs;
            string fileName;
            string fingerprint;
            FileFingerprint ffp;
            m_time_t mtime = 0;
            Node::parseattr(buf, attrs, currentSize, mtime, fileName, fingerprint, ffp);

            // Normalize node name to UTF-8 string
            attr_map::iterator it = attrs.map.find('n');
            if (it != attrs.map.end() && !it->second.empty())
            {
                client->fsaccess->normalize(&(it->second));
                fileName = it->second.c_str();
            }

            std::string ownerStr, ownerBin((const char *)&owner, sizeof(owner));
            Base64::btoa(ownerBin, ownerStr);

            cout << "Folder link information:" << publiclink << endl;
            cout << "\tFolder name: " << fileName << endl;
            cout << "\tOwner: " << ownerStr << endl;
            cout << "\tNum files: " << numFiles << endl;
            cout << "\tNum folders: " << numFolders - 1 << endl;
            cout << "\tNum versions: " << numVersions << endl;

            delete [] buf;
        }
        else
        {
            cout << "folderlink: error decrypting node attributes with decrypted nodekey" << endl;
        }
    }
    else
    {
        cout << "folderlink: error decrypting nodekey with folder link key";
    }

    publiclink.clear();
}

void DemoApp::checkfile_result(handle /*h*/, const Error& e)
{
    if (e == API_ETOOMANY && e.hasExtraInfo())
    {
         cout << "Link check failed: " << getExtraInfoErrorString(e) << endl;
    }
    else
    {
        cout << "Link check failed: " << errorstring(e) << endl;
    }
}

void DemoApp::checkfile_result(handle h, error e, byte* filekey, m_off_t size, m_time_t /*ts*/, m_time_t tm, string* filename,
                               string* fingerprint, string* fileattrstring)
{
    cout << "Name: " << *filename << ", size: " << size;

    if (fingerprint->size())
    {
        cout << ", fingerprint available";
    }

    if (fileattrstring->size())
    {
        cout << ", has attributes";
    }

    cout << endl;

    if (e)
    {
        cout << "Not available: " << errorstring(e) << endl;
    }
    else
    {
        cout << "Initiating download..." << endl;

        DBTableTransactionCommitter committer(client->tctable);
        AppFileGet* f = new AppFileGet(NULL, h, filekey, size, tm, filename, fingerprint);
        f->appxfer_it = appxferq[GET].insert(appxferq[GET].end(), f);
        client->startxfer(GET, f, committer);
    }
}

bool DemoApp::pread_data(byte* data, m_off_t len, m_off_t pos, m_off_t, m_off_t, void* /*appdata*/)
{
    if (pread_file)
    {
        pread_file->write((const char*)data, (size_t)len);
        cout << "Received " << len << " partial read byte(s) at position " << pos << endl;
        if (pread_file_end == pos + len)
        {
            delete pread_file;
            pread_file = NULL;
            cout << "Completed pread" << endl;
        }
    }
    else
    {
        cout << "Received " << len << " partial read byte(s) at position " << pos << ": ";
        fwrite(data, 1, size_t(len), stdout);
        cout << endl;
    }
    return true;
}

dstime DemoApp::pread_failure(const Error &e, int retry, void* /*appdata*/, dstime)
{
    if (retry < 5 && !(e == API_ETOOMANY && e.hasExtraInfo()))
    {
        cout << "Retrying read (" << errorstring(e) << ", attempt #" << retry << ")" << endl;
        return (dstime)(retry*10);
    }
    else
    {
        cout << "Too many failures (" << errorstring(e) << "), giving up" << endl;
        if (pread_file)
        {
            delete pread_file;
            pread_file = NULL;
        }
        return ~(dstime)0;
    }
}

// reload needed
void DemoApp::reload(const char* reason)
{
    cout << "Reload suggested (" << reason << ") - use 'reload' to trigger" << endl;
}

// reload initiated
void DemoApp::clearing()
{
    LOG_debug << "Clearing all nodes/users...";
}

// nodes have been modified
// (nodes with their removed flag set will be deleted immediately after returning from this call,
// at which point their pointers will become invalid at that point.)
void DemoApp::nodes_updated(Node** n, int count)
{
    int c[2][6] = { { 0 } };

    if (n)
    {
        while (count--)
        {
            if ((*n)->type < 6)
            {
                c[!(*n)->changed.removed][(*n)->type]++;
                n++;
            }
        }
    }
    else
    {
        for (node_map::iterator it = client->nodes.begin(); it != client->nodes.end(); it++)
        {
            if (it->second->type < 6)
            {
                c[1][it->second->type]++;
            }
        }
    }

    nodestats(c[1], "added or updated");
    nodestats(c[0], "removed");

    if (ISUNDEF(cwd))
    {
        cwd = client->rootnodes[0];
    }
}

// nodes now (almost) current, i.e. no server-client notifications pending
void DemoApp::nodes_current()
{
    LOG_debug << "Nodes current.";
}

void DemoApp::account_updated()
{
    if (client->loggedin() == EPHEMERALACCOUNT)
    {
        LOG_debug << "Account has been confirmed by another client. Proceed to login with credentials.";
    }
    else
    {
        LOG_debug << "Account has been upgraded/downgraded.";
    }
}

void DemoApp::notify_confirmation(const char *email)
{
    if (client->loggedin() == EPHEMERALACCOUNT)
    {
        LOG_debug << "Account has been confirmed with email " << email << ". Proceed to login with credentials.";
    }
}

void DemoApp::enumeratequotaitems_result(unsigned, handle, unsigned, int, int, unsigned, unsigned, unsigned, const char*, const char*, const char*, const char*)
{
    // FIXME: implement
}

void DemoApp::enumeratequotaitems_result(error)
{
    // FIXME: implement
}

void DemoApp::additem_result(error)
{
    // FIXME: implement
}

void DemoApp::checkout_result(const char*, error)
{
    // FIXME: implement
}

void DemoApp::getmegaachievements_result(AchievementsDetails *details, error /*e*/)
{
    // FIXME: implement display of values
    delete details;
}

void DemoApp::getwelcomepdf_result(handle ph, string *k, error e)
{
    if (e)
    {
        cout << "Failed to get Welcome PDF. Error: " << e << endl;
        pdf_to_import = false;
    }
    else
    {
        cout << "Importing Welcome PDF file. Public handle: " << LOG_NODEHANDLE(ph) << endl;
        client->reqs.add(new CommandGetPH(client, ph, (const byte *)k->data(), 1));
    }
}

#ifdef ENABLE_CHAT
void DemoApp::richlinkrequest_result(string *json, error e)
{
    if (!e)
    {
        cout << "Result:" << endl << *json << endl;
    }
    else
    {
        cout << "Failed to request rich link. Error: " << e << endl;

    }
}
#endif

void DemoApp::contactlinkcreate_result(error e, handle h)
{
    if (e)
    {
        cout << "Failed to create contact link. Error: " << e << endl;
    }
    else
    {
        cout << "Contact link created successfully: " << LOG_NODEHANDLE(h) << endl;
    }
}

void DemoApp::contactlinkquery_result(error e, handle h, string *email, string *fn, string *ln, string* /*avatar*/)
{
    if (e)
    {
        cout << "Failed to get contact link details. Error: " << e << endl;
    }
    else
    {
        cout << "Contact link created successfully: " << endl;
        cout << "\tUserhandle: " << LOG_HANDLE(h) << endl;
        cout << "\tEmail: " << *email << endl;
        cout << "\tFirstname: " << Base64::atob(*fn) << endl;
        cout << "\tLastname: " << Base64::atob(*ln) << endl;
    }
}

void DemoApp::contactlinkdelete_result(error e)
{
    if (e)
    {
        cout << "Failed to delete contact link. Error: " << e << endl;
    }
    else
    {
        cout << "Contact link deleted successfully." << endl;
    }
}

// display account details/history
void DemoApp::account_details(AccountDetails* ad, bool storage, bool transfer, bool pro, bool purchases,
                              bool transactions, bool sessions)
{
    char timebuf[32], timebuf2[32];

    if (storage)
    {
        cout << "\tAvailable storage: " << ad->storage_max << " byte(s)  used:  " << ad->storage_used << " available: " << (ad->storage_max - ad->storage_used) << endl;

        for (unsigned i = 0; i < sizeof rootnodenames/sizeof *rootnodenames; i++)
        {
            NodeStorage* ns = &ad->storage[client->rootnodes[i]];

            cout << "\t\tIn " << rootnodenames[i] << ": " << ns->bytes << " byte(s) in " << ns->files << " file(s) and " << ns->folders << " folder(s)" << endl;
            cout << "\t\tUsed storage by versions: " << ns->version_bytes << " byte(s) in " << ns->version_files << " file(s)" << endl;
        }
    }

    if (transfer)
    {
        if (ad->transfer_max)
        {
            long long transferFreeUsed = 0;
            for (unsigned i = 0; i < ad->transfer_hist.size(); i++)
            {
                transferFreeUsed += ad->transfer_hist[i];
            }

            cout << "\tTransfer in progress: " << ad->transfer_own_reserved << "/" << ad->transfer_srv_reserved << endl;
            cout << "\tTransfer completed: " << ad->transfer_own_used << "/" << ad->transfer_srv_used << "/" << transferFreeUsed << " of "
                 << ad->transfer_max << " ("
                 << (100 * (ad->transfer_own_used + ad->transfer_srv_used + transferFreeUsed) / ad->transfer_max) << "%)" << endl;
            cout << "\tServing bandwidth ratio: " << ad->srv_ratio << "%" << endl;
        }

        if (ad->transfer_hist_starttime)
        {
            m_time_t t = m_time() - ad->transfer_hist_starttime;

            cout << "\tTransfer history:\n";

            for (unsigned i = 0; i < ad->transfer_hist.size(); i++)
            {
                cout << "\t\t" << t;
                t -= ad->transfer_hist_interval;
                if (t < 0)
                {
                    cout << " second(s) ago until now: ";
                }
                else
                {
                    cout << "-" << t << " second(s) ago: ";
                }
                cout << ad->transfer_hist[i] << " byte(s)" << endl;
            }
        }
    }

    if (pro)
    {
        cout << "\tPro level: " << ad->pro_level << endl;
        cout << "\tSubscription type: " << ad->subscription_type << endl;
        cout << "\tAccount balance:" << endl;

        for (vector<AccountBalance>::iterator it = ad->balances.begin(); it != ad->balances.end(); it++)
        {
            printf("\tBalance: %.3s %.02f\n", it->currency, it->amount);
        }
    }

    if (purchases)
    {
        cout << "Purchase history:" << endl;

        for (vector<AccountPurchase>::iterator it = ad->purchases.begin(); it != ad->purchases.end(); it++)
        {
            time_t ts = it->timestamp;
            strftime(timebuf, sizeof timebuf, "%c", localtime(&ts));
            printf("\tID: %.11s Time: %s Amount: %.3s %.02f Payment method: %d\n", it->handle, timebuf, it->currency,
                   it->amount, it->method);
        }
    }

    if (transactions)
    {
        cout << "Transaction history:" << endl;

        for (vector<AccountTransaction>::iterator it = ad->transactions.begin(); it != ad->transactions.end(); it++)
        {
            time_t ts = it->timestamp;
            strftime(timebuf, sizeof timebuf, "%c", localtime(&ts));
            printf("\tID: %.11s Time: %s Delta: %.3s %.02f\n", it->handle, timebuf, it->currency, it->delta);
        }
    }

    if (sessions)
    {
        cout << "Currently Active Sessions:" << endl;
        for (vector<AccountSession>::iterator it = ad->sessions.begin(); it != ad->sessions.end(); it++)
        {
            if (it->alive)
            {
                time_t ts = it->timestamp;
                strftime(timebuf, sizeof timebuf, "%c", localtime(&ts));
                ts = it->mru;
                strftime(timebuf2, sizeof timebuf, "%c", localtime(&ts));

                Base64Str<MegaClient::SESSIONHANDLE> id(it->id);

                if (it->current)
                {
                    printf("\t* Current Session\n");
                }
                printf("\tSession ID: %s\n\tSession start: %s\n\tMost recent activity: %s\n\tIP: %s\n\tCountry: %.2s\n\tUser-Agent: %s\n\t-----\n",
                        id.chars, timebuf, timebuf2, it->ip.c_str(), it->country, it->useragent.c_str());
            }
        }

        if(client->debugstate())
        {
            cout << endl << "Full Session history:" << endl;

            for (vector<AccountSession>::iterator it = ad->sessions.begin(); it != ad->sessions.end(); it++)
            {
                time_t ts = it->timestamp;
                strftime(timebuf, sizeof timebuf, "%c", localtime(&ts));
                ts = it->mru;
                strftime(timebuf2, sizeof timebuf, "%c", localtime(&ts));
                printf("\tSession start: %s\n\tMost recent activity: %s\n\tIP: %s\n\tCountry: %.2s\n\tUser-Agent: %s\n\t-----\n",
                        timebuf, timebuf2, it->ip.c_str(), it->country, it->useragent.c_str());
            }
        }
    }
}

// account details could not be retrieved
void DemoApp::account_details(AccountDetails* /*ad*/, error e)
{
    if (e)
    {
        cout << "Account details retrieval failed (" << errorstring(e) << ")" << endl;
    }
}

// account details could not be retrieved
void DemoApp::sessions_killed(handle sessionid, error e)
{
    if (e)
    {
        cout << "Session killing failed (" << errorstring(e) << ")" << endl;
        return;
    }

    if (sessionid == UNDEF)
    {
        cout << "All sessions except current have been killed" << endl;
    }
    else
    {
        Base64Str<MegaClient::SESSIONHANDLE> id(sessionid);
        cout << "Session with id " << id << " has been killed" << endl;
    }
}

void DemoApp::smsverificationsend_result(error e)
{
    if (e)
    {
        cout << "SMS send failed: " << e << endl;
    }
    else
    {
        cout << "SMS send succeeded" << endl;
    }
}

void DemoApp::smsverificationcheck_result(error e, string *phoneNumber)
{
    if (e)
    {
        cout << "SMS verification failed: " << e << endl;
    }
    else
    {
        cout << "SMS verification succeeded" << endl;
        if (phoneNumber)
        {
            cout << "Phone number: " << *phoneNumber << ")" << endl;
        }
    }
}

// user attribute update notification
void DemoApp::userattr_update(User* u, int priv, const char* n)
{
    cout << "Notification: User " << u->email << " -" << (priv ? " private" : "") << " attribute "
          << n << " added or updated" << endl;
}

void DemoApp::resetSmsVerifiedPhoneNumber_result(error e)
{
    if (e)
    {
        cout << "Reset verified phone number failed: " << e << endl;
    }
    else
    {
        cout << "Reset verified phone number succeeded" << endl;
    }
}

void DemoApp::getbanners_result(error e)
{
    cout << "Getting Smart Banners failed: " << e << endl;
}

void DemoApp::getbanners_result(vector< tuple<int, string, string, string, string, string, string> >&& banners)
{
    for (auto& b : banners)
    {
        cout << "Smart Banner:" << endl
             << "\tid         : " << std::get<0>(b) << endl
             << "\ttitle      : " << std::get<1>(b) << endl
             << "\tdescription: " << std::get<2>(b) << endl
             << "\timage      : " << std::get<3>(b) << endl
             << "\turl        : " << std::get<4>(b) << endl
             << "\tbkgr image : " << std::get<5>(b) << endl
             << "\tdsp        : " << std::get<6>(b) << endl;
    }
}

void DemoApp::dismissbanner_result(error e)
{
    if (e)
    {
        cout << "Dismissing Smart Banner failed: " << e << endl;
    }
    else
    {
        cout << "Dismissing Smart Banner succeeded" << endl;
    }
}

void DemoApp::backupremove_result(const Error &e, handle backupId)
{
    if (e != API_OK)
    {
        cout << "Removal of backup " << toHandle(backupId) << " failed: " << errorstring(e) <<endl;
    }
    else
    {
        cout << "Backup " << toHandle(backupId) << " removed successfully" << endl;
    }
}

#ifndef NO_READLINE
char* longestCommonPrefix(ac::CompletionState& acs)
{
    string s = acs.completions[0].s;
    for (size_t i = acs.completions.size(); i--; )
    {
        for (unsigned j = 0; j < s.size() && j < acs.completions[i].s.size(); ++j)
        {
            if (s[j] != acs.completions[i].s[j])
            {
                s.erase(j, string::npos);
                break;
            }
        }
    }
    return strdup(s.c_str());
}

char** my_rl_completion(const char */*text*/, int /*start*/, int end)
{
    rl_attempted_completion_over = 1;

    std::string line(rl_line_buffer, end);
    ac::CompletionState acs = ac::autoComplete(line, line.size(), autocompleteTemplate, true);

    if (acs.completions.empty())
    {
        return NULL;
    }

    if (acs.completions.size() == 1 && !acs.completions[0].couldExtend)
    {
        acs.completions[0].s += " ";
    }

    char** result = (char**)malloc((sizeof(char*)*(2+acs.completions.size())));
    for (size_t i = acs.completions.size(); i--; )
    {
        result[i+1] = strdup(acs.completions[i].s.c_str());
    }
    result[acs.completions.size()+1] = NULL;
    result[0] = longestCommonPrefix(acs);
    //for (int i = 0; i <= acs.completions.size(); ++i)
    //{
    //    cout << "i " << i << ": " << result[i] << endl;
    //}
    rl_completion_suppress_append = true;
    rl_basic_word_break_characters = " \r\n";
    rl_completer_word_break_characters = strdup(" \r\n");
    rl_completer_quote_characters = "";
    rl_special_prefixes = "";
    return result;
}
#endif

// main loop
void megacli()
{
#ifndef NO_READLINE
    char *saved_line = NULL;
    int saved_point = 0;
    rl_attempted_completion_function = my_rl_completion;

    rl_save_prompt();

#elif defined(WIN32) && defined(NO_READLINE)

    static_cast<WinConsole*>(console)->setShellConsole(CP_UTF8, GetConsoleOutputCP());

    COORD fontSize;
    string fontname = static_cast<WinConsole*>(console)->getConsoleFont(fontSize);
    cout << "Using font '" << fontname << "', " << fontSize.X << "x" << fontSize.Y
         << ". <CHAR/hex> will be used for absent characters.  If seen, try the 'codepage' command or a different font." << endl;

#else
    #error non-windows platforms must use the readline library
#endif

    for (;;)
    {
        if (prompt == COMMAND)
        {
            ostringstream  dynamicprompt;

            // display put/get transfer speed in the prompt
            if (client->tslots.size() || responseprogress >= 0)
            {
                m_off_t xferrate[2] = { 0 };
                Waiter::bumpds();

                for (transferslot_list::iterator it = client->tslots.begin(); it != client->tslots.end(); it++)
                {
                    if ((*it)->fa)
                    {
                        xferrate[(*it)->transfer->type]
                            += (*it)->mTransferSpeed.calculateSpeed();
                    }
                }
                xferrate[GET] /= 1024;
                xferrate[PUT] /= 1024;

                dynamicprompt << "MEGA";

                if (xferrate[GET] || xferrate[PUT] || responseprogress >= 0)
                {
                    dynamicprompt << " (";

                    if (xferrate[GET])
                    {
                        dynamicprompt << "In: " << xferrate[GET] << " KB/s";

                        if (xferrate[PUT])
                        {
                            dynamicprompt << "/";
                        }
                    }

                    if (xferrate[PUT])
                    {
                        dynamicprompt << "Out: " << xferrate[PUT] << " KB/s";
                    }

                    if (responseprogress >= 0)
                    {
                        dynamicprompt << responseprogress << "%";
                    }

                    dynamicprompt  << ")";
                }

                dynamicprompt  << "> ";
            }

            string dynamicpromptstr = dynamicprompt.str();

#if defined(WIN32) && defined(NO_READLINE)
            static_cast<WinConsole*>(console)->updateInputPrompt(!dynamicpromptstr.empty() ? dynamicpromptstr : prompts[COMMAND]);
#else
            rl_callback_handler_install(!dynamicpromptstr.empty() ? dynamicpromptstr.c_str() : prompts[COMMAND], store_line);

            // display prompt
            if (saved_line)
            {
                rl_replace_line(saved_line, 0);
                free(saved_line);
            }

            rl_point = saved_point;
            rl_redisplay();
#endif
        }

        // command editing loop - exits when a line is submitted or the engine requires the CPU
        for (;;)
        {
            int w = client->wait();

            if (w & Waiter::HAVESTDIN)
            {
#if defined(WIN32) && defined(NO_READLINE)
                line = static_cast<WinConsole*>(console)->checkForCompletedInputLine();
#else
                if (prompt == COMMAND)
                {
                    rl_callback_read_char();
                }
                else
                {
                    console->readpwchar(pw_buf, sizeof pw_buf, &pw_buf_pos, &line);
                }
#endif
            }

            if (w & Waiter::NEEDEXEC || line)
            {
                break;
            }
        }

#ifndef NO_READLINE
        // save line
        saved_point = rl_point;
        saved_line = rl_copy_text(0, rl_end);

        // remove prompt
        rl_save_prompt();
        rl_replace_line("", 0);
        rl_redisplay();
#endif

        if (line)
        {
            // execute user command
            if (*line)
            {
                process_line(line);
            }
            else if (prompt != COMMAND)
            {
                setprompt(prompt);
            }
            free(line);
            line = NULL;

            if (quit_flag)
            {
#ifndef NO_READLINE
                rl_callback_handler_remove();
#endif /* ! NO_READLINE */
                delete client;
                client = nullptr;
                return;
            }

            if (!cerr)
            {
                cerr.clear();
                cerr << "Console error output failed, perhaps on a font related utf8 error or on NULL.  It is now reset." << endl;
            }
            if (!cout)
            {
                cout.clear();
                cerr << "Console output failed, perhaps on a font related utf8 error or on NULL.  It is now reset." << endl;
            }
        }


        auto puts = appxferq[PUT].size();
        auto gets = appxferq[GET].size();

        // pass the CPU to the engine (nonblocking)
        client->exec();

        if (puts && !appxferq[PUT].size())
        {
            cout << "Uploads complete" << endl;
        }
        if (gets && !appxferq[GET].size())
        {
            cout << "Downloads complete" << endl;
        }


        if (clientFolder)
        {
            clientFolder->exec();
        }
    }
}

int main()
{
#ifdef _WIN32
    SimpleLogger::setLogLevel(logMax);  // warning and stronger to console; info and weaker to VS output window
    SimpleLogger::setOutputClass(&gLogger);
#else
    SimpleLogger::setOutputClass(&gLogger);
#endif

    console = new CONSOLE_CLASS;

#ifdef GFX_CLASS
    auto gfx = new GFX_CLASS;
    gfx->startProcessingThread();
#endif

    // Needed so we can get the cwd.
    auto fsAccess = new FSACCESS_CLASS();

    // Where are we?
    if (!fsAccess->cwd(startDir))
    {
        cerr << "Unable to determine current working directory." << endl;
        return EXIT_FAILURE;
    }

    // instantiate app components: the callback processor (DemoApp),
    // the HTTP I/O engine (WinHttpIO) and the MegaClient itself
    client = new MegaClient(new DemoApp,
#ifdef WIN32
                            new CONSOLE_WAIT_CLASS(static_cast<CONSOLE_CLASS*>(console)),
#else
                            new CONSOLE_WAIT_CLASS,
#endif
                            new HTTPIO_CLASS,
                            fsAccess,
#ifdef DBACCESS_CLASS
                            new DBACCESS_CLASS(startDir),
#else
                            NULL,
#endif
#ifdef GFX_CLASS
                            gfx,
#else
                            NULL,
#endif
                            "Gk8DyQBS",
                            "megacli/" TOSTRING(MEGA_MAJOR_VERSION)
                            "." TOSTRING(MEGA_MINOR_VERSION)
                            "." TOSTRING(MEGA_MICRO_VERSION),
                            2);

    ac::ACN acs = autocompleteSyntax();
#if defined(WIN32) && defined(NO_READLINE)
    static_cast<WinConsole*>(console)->setAutocompleteSyntax((acs));
#endif

    clientFolder = NULL;    // additional for folder links
    megacli();
}


void DemoAppFolder::login_result(error e)
{
    if (e)
    {
        cout << "Failed to load the folder link: " << errorstring(e) << endl;
    }
    else
    {
        cout << "Folder link loaded, retrieving account..." << endl;
        clientFolder->fetchnodes();
    }
}

void DemoAppFolder::fetchnodes_result(const Error& e)
{
    if (e)
    {
        if (e == API_ENOENT && e.hasExtraInfo())
        {
            cout << "File/folder retrieval failed: " << getExtraInfoErrorString(e) << endl;
        }
        else
        {
            cout << "File/folder retrieval failed (" << errorstring(e) << ")" << endl;
        }

        pdf_to_import = false;
    }
    else
    {
        // check if we fetched a folder link and the key is invalid
        if (clientFolder->isValidFolderLink())
        {
            cout << "File/folder retrieval succeed, but encryption key is wrong." << endl;
        }
        else
        {
            cout << "Failed to load folder link" << endl;

            delete clientFolder;
            clientFolder = NULL;
        }

        if (pdf_to_import)
        {
            client->getwelcomepdf();
        }
    }
}

void DemoAppFolder::nodes_updated(Node **n, int count)
{
    int c[2][6] = { { 0 } };

    if (n)
    {
        while (count--)
        {
            if ((*n)->type < 6)
            {
                c[!(*n)->changed.removed][(*n)->type]++;
                n++;
            }
        }
    }
    else
    {
        for (node_map::iterator it = clientFolder->nodes.begin(); it != clientFolder->nodes.end(); it++)
        {
            if (it->second->type < 6)
            {
                c[1][it->second->type]++;
            }
        }
    }

    cout << "The folder link contains ";
    nodestats(c[1], "");
}

void exec_metamac(autocomplete::ACState& s)
{
    Node *node = nodebypath(s.words[2].s.c_str());
    if (!node || node->type != FILENODE)
    {
        cerr << s.words[2].s
             << (node ? ": No such file or directory"
                      : ": Not a file")
             << endl;
        return;
    }

    auto ifAccess = client->fsaccess->newfileaccess();
    {
        auto localPath = LocalPath::fromName(s.words[1].s, *client->fsaccess, client->fsaccess->getlocalfstype(LocalPath::fromPath(s.words[1].s, *client->fsaccess)));
        if (!ifAccess->fopen(localPath, 1, 0))
        {
            cerr << "Failed to open: " << s.words[1].s << endl;
            return;
        }
    }

    SymmCipher cipher;
    int64_t remoteIv;
    int64_t remoteMac;

    {
        std::string remoteKey = node->nodekey();
        const char *iva = &remoteKey[SymmCipher::KEYLENGTH];

        cipher.setkey((byte*)&remoteKey[0], node->type);
        remoteIv = MemAccess::get<int64_t>(iva);
        remoteMac = MemAccess::get<int64_t>(iva + sizeof(int64_t));
    }

    auto result = generateMetaMac(cipher, *ifAccess, remoteIv);
    if (!result.first)
    {
        cerr << "Failed to generate metamac for: "
             << s.words[1].s
             << endl;
    }
    else
    {
        const std::ios::fmtflags flags = cout.flags();

        cout << s.words[2].s
             << " (remote): "
             << std::hex
             << (uint64_t)remoteMac
             << "\n"
             << s.words[1].s
             << " (local): "
             << (uint64_t)result.second
             << endl;

        cout.flags(flags);
    }
}

void exec_resetverifiedphonenumber(autocomplete::ACState& s)
{
    client->resetSmsVerifiedPhoneNumber();
}

void exec_banner(autocomplete::ACState& s)
{
    if (s.words.size() == 2 && s.words[1].s == "get")
    {
        cout << "Retrieving banner info..." << endl;

        client->reqs.add(new CommandGetBanners(client));
    }
    else if (s.words.size() == 3 && s.words[1].s == "dismiss")
    {
        cout << "Dismissing banner with id " << s.words[2].s << "..." << endl;

        client->reqs.add(new CommandDismissBanner(client, stoi(s.words[2].s), m_time(nullptr)));
    }
}

#ifdef ENABLE_SYNC

void exec_syncadd(autocomplete::ACState& s)
{
    static int SYNC_TAG = 2027;

    if (client->loggedin() != FULLACCOUNT)
    {
        cerr << "You must be logged in to create a sync."
             << endl;
        return;
    }

    // sync add source target
    string sourcePath = s.words[2].s;
    string targetPath = s.words[3].s;

    // Does the target node exist?
    auto* targetNode = nodebypath(targetPath.c_str());

    if (!targetNode)
    {
        cerr << targetPath
             << ": Not found."
             << endl;
        return;
    }

    // Does the node denote a directory?
    if (targetNode->type != FOLDERNODE)
    {
        cerr << targetPath
             << ": Is not a directory."
             << endl;
        return;
    }

    // Do we have full access to the target node?
    if (!client->checkaccess(targetNode, FULL))
    {
        cerr << targetPath
             << ": Insufficient privileges."
             << endl;
        return;
    }

    // Do we have full access to the target node?
    if (!client->checkaccess(targetNode, FULL))
    {
        cerr << targetPath
             << ": Insufficient privileges."
             << endl;
        return;
    }

    // Create a suitable sync config.
    SyncConfig config(LocalPath::fromPath(sourcePath, *client->fsaccess),
                 sourcePath,
                 targetNode->nodehandle,
                 targetPath,
                 0,
                 string_vector(),
                 true,
                 SyncConfig::TYPE_TWOWAY);

    // Try and add the new sync.
    client->addsync(config,
                    DEBRISFOLDER,
                    nullptr,
                    false,
                    true,
                    [&](mega::UnifiedSync *, const SyncError &, error e) {
        if (!e)
        {
            cout << "Sync added" << endl;
        }
        else
        {
            cerr << "Sync could not be added: "
                 << errorstring(e)
                 << endl;
        }
    });
}


void exec_synclist(autocomplete::ACState& s)
{
    // Check the user's logged in.
    if (client->loggedin() != FULLACCOUNT)
    {
        cerr << "You must be logged in to list syncs (and backup syncs)."
             << endl;
        return;
    }

    client->syncs.forEachUnifiedSync(
      [](UnifiedSync& us)
      {
          // Convenience.
          auto& config = us.mConfig;
          auto& sync = us.mSync;

          // Display name.
          cout << "Sync "
               << toHandle(config.mBackupId)
               << ": "
               << config.mName
               << "\n";

          // Display source/target mapping.
          cout << "  Mapping: "
               << config.mLocalPath.toPath(*client->fsaccess)
               << " -> "
               << config.mOrigninalPathOfRemoteRootNode
               << "\n";

          if (sync)
          {
              // Display status info.
              cout << "  State: "
                   << syncstatename(sync->state)
                   << "\n";

              // Display some usage stats.
              cout << "  Statistics: "
                   << sync->localbytes
                   << " byte(s) across "
                   << sync->localnodes[FILENODE]
                   << " file(s) and "
                   << sync->localnodes[FOLDERNODE]
                   << " folder(s).\n";
          }
          else
          {
              // Display what status info we can.
              auto msg = MegaSync::getMegaSyncErrorCode(config.getError());
              cout << "  Enabled: "
                   << config.getEnabled()
                   << "\n"
                   << "  Last Error: "
                   << (msg ? msg : std::to_string(config.getError()))
                   << "\n";
          }

          // Display sync type.
          cout << "  Type: "
               << (config.isExternal() ? "EX" : "IN")
               << "TERNAL "
               << synctypename(config.getType())
               << "\n"
               << endl;
      });
}

void exec_syncremove(autocomplete::ACState& s)
{
    // Are we logged in?
    if (client->loggedin() != FULLACCOUNT)
    {
        cerr << "You must be logged in to manipulate backup syncs."
             << endl;
        return;
    }

    // sync remove id
    handle backupId = 0;
    Base64::atob(s.words[2].s.c_str(), (byte*) &backupId, sizeof(handle));

    // Make sure the sync isn't active.
    if (client->syncs.runningSyncByBackupId(backupId))
    {
        cerr << "Cannot remove config as sync is active."
             << endl;
        return;
    }

    // Try and remove the config.
    bool found = false;

    client->syncs.removeSelectedSyncs(
      [&](SyncConfig& config, Sync*)
      {
          auto matched = config.mBackupId == backupId;

          found |= matched;

          return matched;
      });

    if (!found)
    {
        cerr << "No sync config exists with the tag "
             << Base64Str<sizeof handle>(backupId)
             << endl;
        return;
    }
}

void exec_syncxable(autocomplete::ACState& s)
{
    // Are we logged in?
    if (client->loggedin() != FULLACCOUNT)
    {
        cerr << "You must be logged in to manipulate syncs."
             << endl;
        return;
    }

    const auto command = s.words[1].s;

    handle backupId = 0;
    Base64::atob(s.words[2].s.c_str(), (byte*) &backupId, sizeof(handle));

    if (command == "enable")
    {
        // sync enable id
        UnifiedSync* unifiedSync;
        error result =
          client->syncs.enableSyncByBackupId(backupId, false, unifiedSync);

        if (result)
        {
            cerr << "Unable to enable sync: "
                 << errorstring(result)
                 << endl;
        }

        return;
    }

    // sync disable id [error]
    // sync fail id [error]

    // Find the specified sync.
    auto* sync = client->syncs.runningSyncByBackupId(backupId);

    // Have we found the backup sync?
    if (!sync)
    {
        cerr << "No sync found with the id "
             << Base64Str<sizeof handle>(backupId)
             << endl;
        return;
    }

    int error = NO_SYNC_ERROR;

    // Has the user provided a specific error code?
    if (s.words.size() > 3)
    {
        // Yep, use it.
        error = atoi(s.words[3].s.c_str());
    }

    // Disable or fail?
    if (command == "fail")
    {
        client->failSync(sync, static_cast<SyncError>(error));
        return;
    }

    client->syncs.disableSelectedSyncs(
      [&](SyncConfig&, Sync* s)
      {
          return s == sync;
      },
      static_cast<SyncError>(error),
      false);
}

#endif // ENABLE_SYNC
<|MERGE_RESOLUTION|>--- conflicted
+++ resolved
@@ -3124,7 +3124,6 @@
     p->Add(exec_du, sequence(text("du"), remoteFSPath(client, &cwd)));
 
 #ifdef ENABLE_SYNC
-<<<<<<< HEAD
     p->Add(exec_syncadd,
            sequence(text("sync"),
                     text("add"),
@@ -3147,13 +3146,8 @@
                            sequence(text("enable"),
                                     param("id")))));
 
-    p->Add(exec_backupcentre, sequence(text("backupcentre")));
-
-=======
-    p->Add(exec_sync, sequence(text("sync"), opt(either(sequence(localFSPath(), remoteFSPath(client, &cwd, "dst")), param("cancelslot")))));
-    p->Add(exec_syncconfig, sequence(text("syncconfig"), opt(sequence(param("type (TWOWAY/UP/DOWN)"), opt(sequence(param("syncDeletions (ON/OFF)"), param("forceOverwrite (ON/OFF)")))))));
     p->Add(exec_backupcentre, sequence(text("backupcentre"), opt(sequence(flag("-del"), param("backup_id")))));
->>>>>>> 6d839ff5
+
 #endif
 
     p->Add(exec_export, sequence(text("export"), remoteFSPath(client, &cwd), opt(either(flag("-writable"), param("expiretime"), text("del")))));
