--- conflicted
+++ resolved
@@ -4376,13 +4376,8 @@
                 static int syncTag = 2027;
                 SyncConfig syncConfig{syncTag++, s.words[1].s, s.words[1].s, n->nodehandle, s.words[2].s, 0, {}, true, newSyncConfig.getType(),
                             newSyncConfig.syncDeletions(), newSyncConfig.forceOverwrite()};
-<<<<<<< HEAD
                 SyncManager* syncManager;
-                error e = client->addsync(syncConfig, DEBRISFOLDER, NULL, false, syncManager);
-=======
-                UnifiedSync* unifiedSync;
-                error e = client->addsync(syncConfig, DEBRISFOLDER, NULL, false, unifiedSync, true);
->>>>>>> 835d82b0
+                error e = client->addsync(syncConfig, DEBRISFOLDER, NULL, false, syncManager, true);
 
                 if (e)
                 {
